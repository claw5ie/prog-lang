tokens: [LOOKAHEAD]Token = undefined,
token_start: u8 = 0,
token_count: u8 = 0,
line_info: LineInfo = .{
    .line = 1,
    .column = 1,
    .offset = 0,
},
filepath: [:0]const u8 = "<no file>",
source_code: [:0]const u8 = "",
allocator: Allocator,

const std = @import("std");
const utils = @import("utils.zig");
<<<<<<< HEAD
=======
const Compiler = @import("compiler.zig");

const LineInfo = Compiler.LineInfo;
const Token = Compiler.Lexer.Token;
const LOOKAHEAD = Compiler.Lexer.LOOKAHEAD;
>>>>>>> 4945dc43

const is_space = std.ascii.isWhitespace;
const is_digit = std.ascii.isDigit;
const is_alpha = std.ascii.isAlphabetic;
const is_alnum = std.ascii.isAlphanumeric;
<<<<<<< HEAD
const Allocator = std.mem.Allocator;
const Lexer = @This();

pub const LOOKAHEAD = 2;

pub const LineInfo = struct {
    line: u8,
    column: u8,
    offset: usize,
};

pub const Token = struct {
    line_info: LineInfo,
    as: Data,

    pub const Tag = enum {
        Or,
        And,
        Eq,
        Neq,
        Lt,
        Leq,
        Gt,
        Geq,
        Add,
        Sub,
        Mul,
        Div,
        Mod,

        Not,
        Open_Paren,
        Close_Paren,
        Semicolon,
        Comma,

        Bit_Size_Of,
        Byte_Size_Of,
        Type_Of,
        As,
        Cast,
        Bool_Type,
        Integer_Type,

        Print,

        Bool,
        Integer,
        Identifier,

        End_Of_File,
    };

    pub const Data = union(Token.Tag) {
        Or: void,
        And: void,
        Eq: void,
        Neq: void,
        Lt: void,
        Leq: void,
        Gt: void,
        Geq: void,
        Add: void,
        Sub: void,
        Mul: void,
        Div: void,
        Mod: void,
        Not: void,
        Open_Paren: void,
        Close_Paren: void,
        Semicolon: void,
        Comma: void,
        Bit_Size_Of: void,
        Byte_Size_Of: void,
        Type_Of: void,
        As: void,
        Cast: void,
        Bool_Type: void,
        Integer_Type: Integer,
        Print: void,
        Bool: bool,
        Integer: u64,
        Identifier: void,
        End_Of_File: void,
    };

    pub const Integer = struct {
        bits: u16,
        is_signed: bool,
    };
};

pub fn init(allocator: Allocator, filepath: [:0]const u8) Lexer {
    const source_code = utils.read_entire_file(allocator, filepath) catch {
        utils.eprint("error: couldn't open file '{s}'\n", .{filepath});
        std.posix.exit(1);
    };
    return .{
        .filepath = filepath,
        .source_code = source_code,
        .allocator = allocator,
    };
}

fn advance_line_info(lexer: *Lexer) void {
    lexer.line_info.offset += 1;
    lexer.line_info.column += 1;
    if (lexer.source_code[lexer.line_info.offset - 1] == '\n') {
        lexer.line_info.line += 1;
        lexer.line_info.column = 1;
    }
}

fn buffer_token(lexer: *Lexer) void {
    const text = lexer.source_code;
    var i = lexer.line_info.offset;

    while (true) {
        while (is_space(text[i])) : (i += 1) {
            advance_line_info(lexer);
        }

        if (text[i] == '/' and text[i + 1] == '/') {
            while (text[i] != 0 and text[i] != '\n') : (i += 1) {
                advance_line_info(lexer);
=======
const is_print = std.ascii.isPrint;

pub fn putback(c: *Compiler, tok: Token) void {
    std.debug.assert(c.lexer.token_count < LOOKAHEAD);
    c.lexer.token_start -%= 1;
    c.lexer.token_start %= LOOKAHEAD;
    c.lexer.token_count += 1;
    c.lexer.buffer[c.lexer.token_start] = tok;
}

pub fn grab(c: *Compiler) Token {
    return grab_by_ptr(c, 0).*;
}

pub fn grab_line_info(c: *Compiler) LineInfo {
    return grab_by_ptr(c, 0).line_info;
}

pub fn peek_ahead(c: *Compiler, index: u8) Token.Tag {
    return grab_by_ptr(c, index).as;
}

pub fn peek(c: *Compiler) Token.Tag {
    return peek_ahead(c, 0);
}

pub fn advance_many(c: *Compiler, count: u8) void {
    c.lexer.token_start += count;
    c.lexer.token_start %= LOOKAHEAD;
    c.lexer.token_count -= count;
}

pub fn advance(c: *Compiler) void {
    advance_many(c, 1);
}

pub fn expect(c: *Compiler, expected: Token.Tag) void {
    if (peek(c) != expected) {
        const tok = grab(c);
        c.report_error(tok.line_info, "expected {s}", .{token_tag_to_text(expected)});
        Compiler.exit(1);
    }
    advance(c);
}

fn grab_by_ptr(c: *Compiler, index: u8) *Token {
    std.debug.assert(index < LOOKAHEAD);
    while (index >= c.lexer.token_count) {
        buffer_token(c);
    }
    return &c.lexer.buffer[(c.lexer.token_start + index) % LOOKAHEAD];
}

fn advance_line_info(c: *Compiler) void {
    c.lexer.line_info.column += 1;
    c.lexer.line_info.offset += 1;
    if (c.source_code[c.lexer.line_info.offset - 1] == '\n') {
        c.lexer.line_info.line += 1;
        c.lexer.line_info.column = 1;
    }
}

fn buffer_token(c: *Compiler) void {
    var src = c.source_code[c.lexer.line_info.offset..];
    var at: usize = 0;
    var ch = src[at];

    while (ch != 0) {
        while (is_space(ch)) {
            at += 1;
            ch = src[at];
            advance_line_info(c);
        }

        if (ch == '/' and src[at + 1] == '/') {
            while (ch != 0 and ch != '\n') {
                at += 1;
                ch = src[at];
                advance_line_info(c);
>>>>>>> 4945dc43
            }
        } else {
            break;
        }
    }

<<<<<<< HEAD
    const old_i = i;
    var token: Token = .{
        .line_info = lexer.line_info,
        .as = .End_Of_File,
    };

    if (text[i] == 0) {
        // break;
    } else if (is_digit(text[i])) {
        while (true) {
            advance_line_info(lexer);
            i += 1;

            if (!is_digit(text[i])) {
                break;
            }
        }

        const string = text[old_i..i];
        const value = std.fmt.parseInt(u64, string, 10) catch {
            report_error(lexer, token.line_info, "value '{s}' can't fit in 64 bits", .{string});
            std.posix.exit(1);
        };

        token.as = .{ .Integer = value };
    } else if (is_alpha(text[i]) or text[i] == '_') {
        while (true) {
            advance_line_info(lexer);
            i += 1;

            if (!is_alnum(text[i]) and text[i] != '_') {
                break;
            }
        }

        const Keyword = struct {
            text: []const u8,
            as: Token.Data,
        };

        const keywords = [_]Keyword{
            .{ .text = "print", .as = .Print },
            .{ .text = "false", .as = .{ .Bool = false } },
            .{ .text = "true", .as = .{ .Bool = true } },
            .{ .text = "bool", .as = .Bool_Type },
        };

        token.as = as: {
            const string = text[old_i..i];

            if (string[0] == 'i' or string[0] == 'u') {
                switch (string.len) {
                    2 => {
                        if (string[1] != '0' and is_digit(string[1])) {
                            break :as .{ .Integer_Type = .{
                                .bits = string[1] - '0',
                                .is_signed = string[0] == 'i',
=======
    src = src[at..];
    at = 0;

    var tok = Token{
        .line_info = c.lexer.line_info,
        .as = .End_Of_File,
    };

    if (ch == 0) {
        // leave.
    } else if (is_digit(ch)) {
        while (true) {
            at += 1;
            ch = src[at];
            advance_line_info(c);
            if (!is_digit(ch)) break;
        }

        const text = src[0..at];
        const value = std.fmt.parseInt(u64, text, 10) catch {
            c.report_error(tok.line_info, "integer literal '{s}' is too big (> 64 bits).", .{text});
            Compiler.exit(1);
        };

        tok.as = .{ .Integer = value };
    } else if (is_alpha(ch) or ch == '_') {
        while (true) {
            at += 1;
            ch = src[at];
            advance_line_info(c);
            if (!is_alnum(ch) and ch != '_') break;
        }

        const Keyword = struct {
            text: []const u8,
            as: Token.As,
        };

        const state = struct {
            pub const keywords = [_]Keyword{
                .{ .text = "continue", .as = .Continue },
                .{ .text = "switch", .as = .Switch },
                .{ .text = "return", .as = .Return },
                .{ .text = "struct", .as = .Struct },
                .{ .text = "union", .as = .Union },
                .{ .text = "while", .as = .While },
                .{ .text = "break", .as = .Break },
                .{ .text = "false", .as = .{ .Boolean = false } },
                .{ .text = "alias", .as = .Alias },
                .{ .text = "enum", .as = .Enum },
                .{ .text = "proc", .as = .Proc },
                .{ .text = "void", .as = .Void_Type },
                .{ .text = "bool", .as = .Bool_Type },
                .{ .text = "true", .as = .{ .Boolean = true } },
                .{ .text = "null", .as = .Null },
                .{ .text = "then", .as = .Then },
                .{ .text = "else", .as = .Else },
                .{ .text = "case", .as = .Case },
                .{ .text = "if", .as = .If },
                .{ .text = "do", .as = .Do },
            };
        };

        tok.as = as: {
            const text = src[0..at];

            if (text[0] == 'i' or text[0] == 'u') {
                switch (text.len) {
                    2 => {
                        if (is_digit(text[1])) {
                            break :as .{ .Integer_Type = .{
                                .bits = text[1] - '0',
                                .is_signed = text[0] == 'i',
>>>>>>> 4945dc43
                            } };
                        }
                    },
                    3 => {
<<<<<<< HEAD
                        if (string[1] != '0' and is_digit(string[1]) and is_digit(string[2])) {
                            break :as .{ .Integer_Type = .{
                                .bits = 10 * (string[1] - '0') + (string[2] - '0'),
                                .is_signed = string[0] == 'i',
                            } };
=======
                        if (is_digit(text[1]) and is_digit(text[2]) and text[1] != '0') {
                            const bits = 10 * (text[1] - '0') + (text[2] - '0');
                            if (bits <= 64) {
                                break :as .{ .Integer_Type = .{
                                    .bits = bits,
                                    .is_signed = text[0] == 'i',
                                } };
                            }
>>>>>>> 4945dc43
                        }
                    },
                    else => {},
                }
            }

<<<<<<< HEAD
            for (keywords) |keyword| {
                if (std.mem.eql(u8, keyword.text, string)) {
                    break :as keyword.as;
                }
            }

            break :as .Identifier;
        };
    } else if (text.len >= 2 and text[i] == '#' and (is_alpha(text[i + 1]) or text[i + 1] == '_')) {
        i += 1;
        advance_line_info(lexer);

        while (true) {
            advance_line_info(lexer);
            i += 1;

            if (!is_alnum(text[i]) and text[i] != '_') {
                break;
=======
            for (state.keywords) |keyword| {
                if (std.mem.eql(u8, text, keyword.text)) {
                    break :as keyword.as;
                }
>>>>>>> 4945dc43
            }

            const new_text = c.string_pool.insert(text);

            break :as .{ .Identifier = new_text };
        };
    } else if (ch == '#' and (is_alpha(src[at + 1]) or src[at + 1] == '_')) {
        while (true) {
            at += 1;
            ch = src[at];
            advance_line_info(c);

            if (!is_alnum(ch) and ch != '_') break;
        }

<<<<<<< HEAD
        const Keyword = struct {
            text: []const u8,
            as: Token.Data,
        };

        const keywords = [_]Keyword{
            .{ .text = "byte_size_of", .as = .Byte_Size_Of },
            .{ .text = "bit_size_of", .as = .Bit_Size_Of },
            .{ .text = "type_of", .as = .Type_Of },
            .{ .text = "cast", .as = .Cast },
            .{ .text = "as", .as = .As },
        };

        token.as = as: {
            const string = text[old_i + 1 .. i];

            for (keywords) |keyword| {
                if (std.mem.eql(u8, keyword.text, string)) {
                    break :as keyword.as;
                }
            }

            report_error(lexer, token.line_info, "unrecognized directive '#{s}'", .{string});
            std.posix.exit(1);
        };
    } else {
        const Symbol = struct {
            text: []const u8,
            as: Token.Data,
        };

        const symbols = [_]Symbol{
            .{ .text = "||", .as = .Or },
            .{ .text = "&&", .as = .And },
            .{ .text = "==", .as = .Eq },
            .{ .text = "!=", .as = .Neq },
            .{ .text = "<=", .as = .Leq },
            .{ .text = ">=", .as = .Geq },
            .{ .text = "<", .as = .Lt },
            .{ .text = ">", .as = .Gt },
            .{ .text = "+", .as = .Add },
            .{ .text = "-", .as = .Sub },
            .{ .text = "*", .as = .Mul },
            .{ .text = "/", .as = .Div },
            .{ .text = "%", .as = .Mod },
            .{ .text = "!", .as = .Not },
            .{ .text = "(", .as = .Open_Paren },
            .{ .text = ")", .as = .Close_Paren },
            .{ .text = ";", .as = .Semicolon },
            .{ .text = ",", .as = .Comma },
        };

        const string = text[old_i..];
        var found = false;

        for (symbols) |symbol| {
            if (utils.is_prefix(symbol.text, string)) {
                const count: u8 = @intCast(symbol.text.len);
                i += count;
                lexer.line_info.offset += count;
                lexer.line_info.column += count;

                token.as = symbol.as;
                found = true;
                break;
=======
        const SpicyKeyword = struct {
            text: []const u8,
            as: Token.As,
        };

        const state = struct {
            pub const keywords = [_]SpicyKeyword{
                .{ .text = "#byte_size_of", .as = .Byte_Size_Of },
                .{ .text = "#alignment_of", .as = .Alignment_Of },
                .{ .text = "#type_of", .as = .Type_Of },
                .{ .text = "#static", .as = .{ .Attribute = .{
                    .is_static = true,
                } } },
                .{ .text = "#const", .as = .{ .Attribute = .{
                    .is_const = true,
                } } },
                .{ .text = "#print", .as = .Print },
                .{ .text = "#cast", .as = .Cast },
                .{ .text = "#as", .as = .As },
            };
        };

        const text = src[0..at];

        tok.as = as: {
            for (state.keywords) |keyword| {
                if (std.mem.eql(u8, text, keyword.text)) {
                    break :as keyword.as;
                }
            }

            c.report_error(tok.line_info, "invalid keyword '{s}'\n", .{text});
            Compiler.exit(1);
        };
    } else if (!is_print(ch)) {
        c.report_error(tok.line_info, "non-printable character with code '{}'\n", .{ch});
        Compiler.exit(1);
    } else {
        const Symbol = struct {
            text: []const u8,
            as: Token.As,
        };

        const state = struct {
            pub const symbols = [_]Symbol{
                .{ .text = "||", .as = .Or },
                .{ .text = "&&", .as = .And },
                .{ .text = "==", .as = .Eq },
                .{ .text = "!=", .as = .Neq },
                .{ .text = "<=", .as = .Leq },
                .{ .text = ">=", .as = .Geq },
                .{ .text = ":=", .as = .Colon_Equal },
                .{ .text = "<", .as = .Lt },
                .{ .text = ">", .as = .Gt },
                .{ .text = "+", .as = .Add },
                .{ .text = "-", .as = .Sub },
                .{ .text = "*", .as = .Mul },
                .{ .text = "/", .as = .Div },
                .{ .text = "%", .as = .Mod },
                .{ .text = "&", .as = .Ref },
                .{ .text = "^", .as = .Deref },
                .{ .text = "!", .as = .Not },
                .{ .text = "(", .as = .Open_Paren },
                .{ .text = ")", .as = .Close_Paren },
                .{ .text = "{", .as = .Open_Curly },
                .{ .text = "}", .as = .Close_Curly },
                .{ .text = "[", .as = .Open_Bracket },
                .{ .text = "]", .as = .Close_Bracket },
                .{ .text = ":", .as = .Colon },
                .{ .text = ";", .as = .Semicolon },
                .{ .text = "=", .as = .Equal },
                .{ .text = ".", .as = .Dot },
                .{ .text = ",", .as = .Comma },
            };
        };

        tok.as = as: {
            for (state.symbols) |symbol| {
                if (utils.is_prefix(symbol.text, src)) {
                    const count: u32 = @intCast(symbol.text.len);
                    at += count;
                    c.lexer.line_info.column += count;
                    c.lexer.line_info.offset += count;
                    break :as symbol.as;
                }
>>>>>>> 4945dc43
            }

<<<<<<< HEAD
        if (!found) {
            report_error(lexer, token.line_info, "unexpected character '{c}'", .{text[i]});
            std.posix.exit(1);
        }
    }

    std.debug.assert(lexer.token_count < LOOKAHEAD);
    const index = (lexer.token_start + lexer.token_count) % LOOKAHEAD;
    lexer.tokens[index] = token;
    lexer.token_count += 1;
}

fn take_by_ptr(lexer: *Lexer, index: u8) *Token {
    std.debug.assert(index < LOOKAHEAD);

    while (index >= lexer.token_count) {
        buffer_token(lexer);
    }

    return &lexer.tokens[(lexer.token_start + index) % LOOKAHEAD];
}

pub fn take_ahead(lexer: *Lexer, index: u8) Token {
    const ptr = take_by_ptr(lexer, index);
    advance_many(lexer, index + 1);
    return ptr.*;
}

pub fn take(lexer: *Lexer) Token {
    return take_ahead(lexer, 0);
}

pub fn putback(lexer: *Lexer, token: Token) void {
    std.debug.assert(lexer.token_count < LOOKAHEAD);
    lexer.token_start -%= 1;
    lexer.token_start %= LOOKAHEAD;
    lexer.token_count += 1;
    lexer.tokens[lexer.token_start] = token;
}

pub fn peek_ahead(lexer: *Lexer, index: u8) Token.Tag {
    const ptr = take_by_ptr(lexer, index);
    return ptr.as;
}

pub fn peek(lexer: *Lexer) Token.Tag {
    return peek_ahead(lexer, 0);
}

pub fn advance_many(lexer: *Lexer, count: u8) void {
    std.debug.assert(count <= LOOKAHEAD);
    lexer.token_start += count;
    lexer.token_start %= LOOKAHEAD;
    lexer.token_count -= count;
}

pub fn advance(lexer: *Lexer) void {
    advance_many(lexer, 1);
}

pub fn expect(lexer: *Lexer, tag: Token.Tag) void {
    const token = take(lexer);
    if (token.as != tag) {
        report_error(lexer, token.line_info, "expected {s}", .{to_token_tag_name(tag)});
        std.posix.exit(1);
    }
}

fn to_token_tag_name(tag: Token.Tag) []const u8 {
=======
            c.report_error(tok.line_info, "unrecognized character '{c}'\n", .{src[at]});
            Compiler.exit(1);
        };
    }

    std.debug.assert(c.lexer.token_count < LOOKAHEAD);
    const index = (c.lexer.token_start + c.lexer.token_count) % LOOKAHEAD;
    c.lexer.buffer[index] = tok;
    c.lexer.token_count += 1;
}

fn token_tag_to_text(tag: Token.Tag) []const u8 {
>>>>>>> 4945dc43
    return switch (tag) {
        .Or => "'||'",
        .And => "'&&'",
        .Eq => "'=='",
        .Neq => "'!='",
        .Lt => "'<'",
        .Leq => "'<='",
        .Gt => "'>'",
        .Geq => "'>='",
        .Add => "'+'",
        .Sub => "'-'",
        .Mul => "'*'",
        .Div => "'/'",
        .Mod => "'%'",
<<<<<<< HEAD
        .Not => "'!'",
        .Open_Paren => "'('",
        .Close_Paren => "')'",
        .Semicolon => "';'",
        .Comma => "','",
        .Bit_Size_Of => "'#bit_size_of'",
        .Byte_Size_Of => "'#byte_size_of'",
        .Type_Of => "'#type_of'",
        .As => "'#as'",
        .Cast => "'#cast'",
        .Bool_Type => "'bool'",
        .Integer_Type => "integer type",
        .Print => "'print'",
        .Bool => "boolean literal",
        .Integer => "integer literal",
        .Identifier => "identifier",
=======

        .Ref => "'&'",
        .Deref => "'^'",
        .Not => "'!'",
        .Open_Paren => "'('",
        .Close_Paren => "')'",
        .Open_Curly => "'{'",
        .Close_Curly => "'}'",
        .Open_Bracket => "'['",
        .Close_Bracket => "']'",
        .Colon_Equal => "':='",
        .Colon => "':'",
        .Semicolon => "';'",
        .Dot => "'.'",
        .Comma => "','",
        .Equal => "'='",

        .Byte_Size_Of => "#byte_size_of",
        .Alignment_Of => "#alignment_of",
        .As => "#as",
        .Cast => "'#cast'",
        .Boolean => "boolean literal",
        .Integer => "integer literal",
        .Identifier => "identifier",
        .Null => "'null'",

        .Struct => "'struct'",
        .Union => "'union'",
        .Enum => "'enum'",
        .Proc => "'proc'",
        .Integer_Type => "integer type",
        .Bool_Type => "'bool'",
        .Void_Type => "'void'",
        .Type_Of => "#type_of",

        .Attribute => "attribute",
        .Print => "'#print'",
        .If => "'if'",
        .Then => "'then'",
        .Else => "'else'",
        .While => "'while'",
        .Do => "'do'",
        .Break => "'break'",
        .Continue => "'continue'",
        .Switch => "'switch'",
        .Return => "'return'",
        .Alias => "'alias'",
        .Case => "'case'",

>>>>>>> 4945dc43
        .End_Of_File => "EOF",
    };
}

fn report_error(lexer: *Lexer, line_info: LineInfo, comptime format: []const u8, args: anytype) void {
    utils.eprint("{s}:{}:{}: error: " ++ format ++ "\n", .{ lexer.filepath, line_info.line, line_info.column } ++ args);
}<|MERGE_RESOLUTION|>--- conflicted
+++ resolved
@@ -1,157 +1,15 @@
-tokens: [LOOKAHEAD]Token = undefined,
-token_start: u8 = 0,
-token_count: u8 = 0,
-line_info: LineInfo = .{
-    .line = 1,
-    .column = 1,
-    .offset = 0,
-},
-filepath: [:0]const u8 = "<no file>",
-source_code: [:0]const u8 = "",
-allocator: Allocator,
-
 const std = @import("std");
 const utils = @import("utils.zig");
-<<<<<<< HEAD
-=======
 const Compiler = @import("compiler.zig");
 
 const LineInfo = Compiler.LineInfo;
 const Token = Compiler.Lexer.Token;
 const LOOKAHEAD = Compiler.Lexer.LOOKAHEAD;
->>>>>>> 4945dc43
 
 const is_space = std.ascii.isWhitespace;
 const is_digit = std.ascii.isDigit;
 const is_alpha = std.ascii.isAlphabetic;
 const is_alnum = std.ascii.isAlphanumeric;
-<<<<<<< HEAD
-const Allocator = std.mem.Allocator;
-const Lexer = @This();
-
-pub const LOOKAHEAD = 2;
-
-pub const LineInfo = struct {
-    line: u8,
-    column: u8,
-    offset: usize,
-};
-
-pub const Token = struct {
-    line_info: LineInfo,
-    as: Data,
-
-    pub const Tag = enum {
-        Or,
-        And,
-        Eq,
-        Neq,
-        Lt,
-        Leq,
-        Gt,
-        Geq,
-        Add,
-        Sub,
-        Mul,
-        Div,
-        Mod,
-
-        Not,
-        Open_Paren,
-        Close_Paren,
-        Semicolon,
-        Comma,
-
-        Bit_Size_Of,
-        Byte_Size_Of,
-        Type_Of,
-        As,
-        Cast,
-        Bool_Type,
-        Integer_Type,
-
-        Print,
-
-        Bool,
-        Integer,
-        Identifier,
-
-        End_Of_File,
-    };
-
-    pub const Data = union(Token.Tag) {
-        Or: void,
-        And: void,
-        Eq: void,
-        Neq: void,
-        Lt: void,
-        Leq: void,
-        Gt: void,
-        Geq: void,
-        Add: void,
-        Sub: void,
-        Mul: void,
-        Div: void,
-        Mod: void,
-        Not: void,
-        Open_Paren: void,
-        Close_Paren: void,
-        Semicolon: void,
-        Comma: void,
-        Bit_Size_Of: void,
-        Byte_Size_Of: void,
-        Type_Of: void,
-        As: void,
-        Cast: void,
-        Bool_Type: void,
-        Integer_Type: Integer,
-        Print: void,
-        Bool: bool,
-        Integer: u64,
-        Identifier: void,
-        End_Of_File: void,
-    };
-
-    pub const Integer = struct {
-        bits: u16,
-        is_signed: bool,
-    };
-};
-
-pub fn init(allocator: Allocator, filepath: [:0]const u8) Lexer {
-    const source_code = utils.read_entire_file(allocator, filepath) catch {
-        utils.eprint("error: couldn't open file '{s}'\n", .{filepath});
-        std.posix.exit(1);
-    };
-    return .{
-        .filepath = filepath,
-        .source_code = source_code,
-        .allocator = allocator,
-    };
-}
-
-fn advance_line_info(lexer: *Lexer) void {
-    lexer.line_info.offset += 1;
-    lexer.line_info.column += 1;
-    if (lexer.source_code[lexer.line_info.offset - 1] == '\n') {
-        lexer.line_info.line += 1;
-        lexer.line_info.column = 1;
-    }
-}
-
-fn buffer_token(lexer: *Lexer) void {
-    const text = lexer.source_code;
-    var i = lexer.line_info.offset;
-
-    while (true) {
-        while (is_space(text[i])) : (i += 1) {
-            advance_line_info(lexer);
-        }
-
-        if (text[i] == '/' and text[i + 1] == '/') {
-            while (text[i] != 0 and text[i] != '\n') : (i += 1) {
-                advance_line_info(lexer);
-=======
 const is_print = std.ascii.isPrint;
 
 pub fn putback(c: *Compiler, tok: Token) void {
@@ -231,72 +89,12 @@
                 at += 1;
                 ch = src[at];
                 advance_line_info(c);
->>>>>>> 4945dc43
             }
         } else {
             break;
         }
     }
 
-<<<<<<< HEAD
-    const old_i = i;
-    var token: Token = .{
-        .line_info = lexer.line_info,
-        .as = .End_Of_File,
-    };
-
-    if (text[i] == 0) {
-        // break;
-    } else if (is_digit(text[i])) {
-        while (true) {
-            advance_line_info(lexer);
-            i += 1;
-
-            if (!is_digit(text[i])) {
-                break;
-            }
-        }
-
-        const string = text[old_i..i];
-        const value = std.fmt.parseInt(u64, string, 10) catch {
-            report_error(lexer, token.line_info, "value '{s}' can't fit in 64 bits", .{string});
-            std.posix.exit(1);
-        };
-
-        token.as = .{ .Integer = value };
-    } else if (is_alpha(text[i]) or text[i] == '_') {
-        while (true) {
-            advance_line_info(lexer);
-            i += 1;
-
-            if (!is_alnum(text[i]) and text[i] != '_') {
-                break;
-            }
-        }
-
-        const Keyword = struct {
-            text: []const u8,
-            as: Token.Data,
-        };
-
-        const keywords = [_]Keyword{
-            .{ .text = "print", .as = .Print },
-            .{ .text = "false", .as = .{ .Bool = false } },
-            .{ .text = "true", .as = .{ .Bool = true } },
-            .{ .text = "bool", .as = .Bool_Type },
-        };
-
-        token.as = as: {
-            const string = text[old_i..i];
-
-            if (string[0] == 'i' or string[0] == 'u') {
-                switch (string.len) {
-                    2 => {
-                        if (string[1] != '0' and is_digit(string[1])) {
-                            break :as .{ .Integer_Type = .{
-                                .bits = string[1] - '0',
-                                .is_signed = string[0] == 'i',
-=======
     src = src[at..];
     at = 0;
 
@@ -370,18 +168,10 @@
                             break :as .{ .Integer_Type = .{
                                 .bits = text[1] - '0',
                                 .is_signed = text[0] == 'i',
->>>>>>> 4945dc43
                             } };
                         }
                     },
                     3 => {
-<<<<<<< HEAD
-                        if (string[1] != '0' and is_digit(string[1]) and is_digit(string[2])) {
-                            break :as .{ .Integer_Type = .{
-                                .bits = 10 * (string[1] - '0') + (string[2] - '0'),
-                                .is_signed = string[0] == 'i',
-                            } };
-=======
                         if (is_digit(text[1]) and is_digit(text[2]) and text[1] != '0') {
                             const bits = 10 * (text[1] - '0') + (text[2] - '0');
                             if (bits <= 64) {
@@ -390,38 +180,16 @@
                                     .is_signed = text[0] == 'i',
                                 } };
                             }
->>>>>>> 4945dc43
                         }
                     },
                     else => {},
                 }
             }
 
-<<<<<<< HEAD
-            for (keywords) |keyword| {
-                if (std.mem.eql(u8, keyword.text, string)) {
-                    break :as keyword.as;
-                }
-            }
-
-            break :as .Identifier;
-        };
-    } else if (text.len >= 2 and text[i] == '#' and (is_alpha(text[i + 1]) or text[i + 1] == '_')) {
-        i += 1;
-        advance_line_info(lexer);
-
-        while (true) {
-            advance_line_info(lexer);
-            i += 1;
-
-            if (!is_alnum(text[i]) and text[i] != '_') {
-                break;
-=======
             for (state.keywords) |keyword| {
                 if (std.mem.eql(u8, text, keyword.text)) {
                     break :as keyword.as;
                 }
->>>>>>> 4945dc43
             }
 
             const new_text = c.string_pool.insert(text);
@@ -437,73 +205,6 @@
             if (!is_alnum(ch) and ch != '_') break;
         }
 
-<<<<<<< HEAD
-        const Keyword = struct {
-            text: []const u8,
-            as: Token.Data,
-        };
-
-        const keywords = [_]Keyword{
-            .{ .text = "byte_size_of", .as = .Byte_Size_Of },
-            .{ .text = "bit_size_of", .as = .Bit_Size_Of },
-            .{ .text = "type_of", .as = .Type_Of },
-            .{ .text = "cast", .as = .Cast },
-            .{ .text = "as", .as = .As },
-        };
-
-        token.as = as: {
-            const string = text[old_i + 1 .. i];
-
-            for (keywords) |keyword| {
-                if (std.mem.eql(u8, keyword.text, string)) {
-                    break :as keyword.as;
-                }
-            }
-
-            report_error(lexer, token.line_info, "unrecognized directive '#{s}'", .{string});
-            std.posix.exit(1);
-        };
-    } else {
-        const Symbol = struct {
-            text: []const u8,
-            as: Token.Data,
-        };
-
-        const symbols = [_]Symbol{
-            .{ .text = "||", .as = .Or },
-            .{ .text = "&&", .as = .And },
-            .{ .text = "==", .as = .Eq },
-            .{ .text = "!=", .as = .Neq },
-            .{ .text = "<=", .as = .Leq },
-            .{ .text = ">=", .as = .Geq },
-            .{ .text = "<", .as = .Lt },
-            .{ .text = ">", .as = .Gt },
-            .{ .text = "+", .as = .Add },
-            .{ .text = "-", .as = .Sub },
-            .{ .text = "*", .as = .Mul },
-            .{ .text = "/", .as = .Div },
-            .{ .text = "%", .as = .Mod },
-            .{ .text = "!", .as = .Not },
-            .{ .text = "(", .as = .Open_Paren },
-            .{ .text = ")", .as = .Close_Paren },
-            .{ .text = ";", .as = .Semicolon },
-            .{ .text = ",", .as = .Comma },
-        };
-
-        const string = text[old_i..];
-        var found = false;
-
-        for (symbols) |symbol| {
-            if (utils.is_prefix(symbol.text, string)) {
-                const count: u8 = @intCast(symbol.text.len);
-                i += count;
-                lexer.line_info.offset += count;
-                lexer.line_info.column += count;
-
-                token.as = symbol.as;
-                found = true;
-                break;
-=======
         const SpicyKeyword = struct {
             text: []const u8,
             as: Token.As,
@@ -589,80 +290,8 @@
                     c.lexer.line_info.offset += count;
                     break :as symbol.as;
                 }
->>>>>>> 4945dc43
-            }
-
-<<<<<<< HEAD
-        if (!found) {
-            report_error(lexer, token.line_info, "unexpected character '{c}'", .{text[i]});
-            std.posix.exit(1);
-        }
-    }
-
-    std.debug.assert(lexer.token_count < LOOKAHEAD);
-    const index = (lexer.token_start + lexer.token_count) % LOOKAHEAD;
-    lexer.tokens[index] = token;
-    lexer.token_count += 1;
-}
-
-fn take_by_ptr(lexer: *Lexer, index: u8) *Token {
-    std.debug.assert(index < LOOKAHEAD);
-
-    while (index >= lexer.token_count) {
-        buffer_token(lexer);
-    }
-
-    return &lexer.tokens[(lexer.token_start + index) % LOOKAHEAD];
-}
-
-pub fn take_ahead(lexer: *Lexer, index: u8) Token {
-    const ptr = take_by_ptr(lexer, index);
-    advance_many(lexer, index + 1);
-    return ptr.*;
-}
-
-pub fn take(lexer: *Lexer) Token {
-    return take_ahead(lexer, 0);
-}
-
-pub fn putback(lexer: *Lexer, token: Token) void {
-    std.debug.assert(lexer.token_count < LOOKAHEAD);
-    lexer.token_start -%= 1;
-    lexer.token_start %= LOOKAHEAD;
-    lexer.token_count += 1;
-    lexer.tokens[lexer.token_start] = token;
-}
-
-pub fn peek_ahead(lexer: *Lexer, index: u8) Token.Tag {
-    const ptr = take_by_ptr(lexer, index);
-    return ptr.as;
-}
-
-pub fn peek(lexer: *Lexer) Token.Tag {
-    return peek_ahead(lexer, 0);
-}
-
-pub fn advance_many(lexer: *Lexer, count: u8) void {
-    std.debug.assert(count <= LOOKAHEAD);
-    lexer.token_start += count;
-    lexer.token_start %= LOOKAHEAD;
-    lexer.token_count -= count;
-}
-
-pub fn advance(lexer: *Lexer) void {
-    advance_many(lexer, 1);
-}
-
-pub fn expect(lexer: *Lexer, tag: Token.Tag) void {
-    const token = take(lexer);
-    if (token.as != tag) {
-        report_error(lexer, token.line_info, "expected {s}", .{to_token_tag_name(tag)});
-        std.posix.exit(1);
-    }
-}
-
-fn to_token_tag_name(tag: Token.Tag) []const u8 {
-=======
+            }
+
             c.report_error(tok.line_info, "unrecognized character '{c}'\n", .{src[at]});
             Compiler.exit(1);
         };
@@ -675,7 +304,6 @@
 }
 
 fn token_tag_to_text(tag: Token.Tag) []const u8 {
->>>>>>> 4945dc43
     return switch (tag) {
         .Or => "'||'",
         .And => "'&&'",
@@ -690,24 +318,6 @@
         .Mul => "'*'",
         .Div => "'/'",
         .Mod => "'%'",
-<<<<<<< HEAD
-        .Not => "'!'",
-        .Open_Paren => "'('",
-        .Close_Paren => "')'",
-        .Semicolon => "';'",
-        .Comma => "','",
-        .Bit_Size_Of => "'#bit_size_of'",
-        .Byte_Size_Of => "'#byte_size_of'",
-        .Type_Of => "'#type_of'",
-        .As => "'#as'",
-        .Cast => "'#cast'",
-        .Bool_Type => "'bool'",
-        .Integer_Type => "integer type",
-        .Print => "'print'",
-        .Bool => "boolean literal",
-        .Integer => "integer literal",
-        .Identifier => "identifier",
-=======
 
         .Ref => "'&'",
         .Deref => "'^'",
@@ -757,11 +367,6 @@
         .Alias => "'alias'",
         .Case => "'case'",
 
->>>>>>> 4945dc43
         .End_Of_File => "EOF",
     };
-}
-
-fn report_error(lexer: *Lexer, line_info: LineInfo, comptime format: []const u8, args: anytype) void {
-    utils.eprint("{s}:{}:{}: error: " ++ format ++ "\n", .{ lexer.filepath, line_info.line, line_info.column } ++ args);
 }