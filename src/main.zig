--- conflicted
+++ resolved
@@ -1,37 +1,7 @@
 const std = @import("std");
-<<<<<<< HEAD
-const utils = @import("utils.zig");
-const Lexer = @import("lexer.zig");
-const Parser = @import("parser.zig");
-const Typechecker = @import("typechecker.zig");
-const IRC = @import("ircode.zig");
-const Interp = @import("interpreter.zig");
-
-pub fn main() void {
-    var arg_it = std.process.args();
-
-    _ = arg_it.next();
-
-    var filepath: [:0]const u8 = "./tests/debug.test";
-
-    if (arg_it.next()) |arg| {
-        filepath = arg;
-    }
-
-    var ast = Parser.parse(filepath);
-    Typechecker.typecheck(&ast);
-    var irc = IRC.generate_ir(&ast);
-    Interp.interpret(&irc);
-
-    {
-        irc.instrs.deinit();
-        std.debug.assert(utils.general_purpose_allocator.deinit() == .ok);
-    }
-=======
 const Compiler = @import("compiler.zig");
 
 pub fn main() void {
     Compiler.compile();
     std.debug.assert(Compiler.general_purpose_allocator.deinit() == .ok);
->>>>>>> 4945dc43
 }