lexer: Lexer,
stmt_list: Ast.StmtList,
arena: ArenaAllocator,

const std = @import("std");
const utils = @import("utils.zig");
<<<<<<< HEAD
const Lexer = @import("lexer.zig");
const Ast = @import("ast.zig");

const ArenaAllocator = std.heap.ArenaAllocator;
const LineInfo = Lexer.LineInfo;
const Token = Lexer.Token;
const Parser = @This();

const LOWEST_PREC = -2147483646;

pub fn parse(filepath: [:0]const u8) Ast {
    var parser = Parser{
        .lexer = Lexer.init(utils.gpa, filepath),
        .stmt_list = .{},
        .arena = ArenaAllocator.init(std.heap.page_allocator),
    };

    parse_top_level(&parser);

    parser.lexer.allocator.free(parser.lexer.source_code);

    return .{
        .stmt_list = parser.stmt_list,
        .arena = parser.arena,
        .filepath = parser.lexer.filepath,
    };
}

fn parse_top_level(p: *Parser) void {
    var list = Ast.StmtList{};

    while (p.lexer.peek() != .End_Of_File) {
        const stmt = parse_stmt(p);
        {
            const node = create(p, Ast.StmtList.Node);
            node.* = .{
                .data = stmt,
            };
            list.append(node);
        }
    }

    p.stmt_list = list;
}

fn create(p: *Parser, T: type) *T {
    return p.arena.allocator().create(T) catch {
        std.posix.exit(1);
    };
}

fn parse_stmt(p: *Parser) *Ast.Stmt {
    switch (p.lexer.peek()) {
        .Print => {
            p.lexer.advance();
            const expr = parse_expr(p);
            p.lexer.expect(.Semicolon);

            const stmt = create(p, Ast.Stmt);
            stmt.* = .{
                .Print = expr,
            };

            return stmt;
        },
        else => {
            const expr = parse_expr(p);
            p.lexer.expect(.Semicolon);

            const stmt = create(p, Ast.Stmt);
            stmt.* = .{
                .Expr = expr,
            };

            return stmt;
        },
    }
}

fn parse_expr(p: *Parser) *Ast.Expr {
    return parse_prec(p, LOWEST_PREC);
}

fn parse_expr_base(p: *Parser) *Ast.Expr {
    const token = p.lexer.take();
    switch (token.as) {
        .Add => {
            const subexpr = parse_expr_base(p);
            const expr = create(p, Ast.Expr);
            expr.* = .{
                .line_info = subexpr.line_info,
                .as = .{ .Unary_Op = .{
                    .subexpr = subexpr,
                    .tag = .Plus,
                } },
                .typ = null,
            };
            return expr;
        },
        .Sub => {
            const subexpr = parse_expr_base(p);
            const expr = create(p, Ast.Expr);
            expr.* = .{
                .line_info = token.line_info,
                .as = .{ .Unary_Op = .{
                    .subexpr = subexpr,
                    .tag = .Minus,
                } },
                .typ = null,
            };
            return expr;
        },
        .Not => {
            const subexpr = parse_expr_base(p);
            const expr = create(p, Ast.Expr);
            expr.* = .{
                .line_info = token.line_info,
                .as = .{ .Unary_Op = .{
                    .subexpr = subexpr,
                    .tag = .Not,
                } },
                .typ = null,
            };
            return expr;
        },
        .Open_Paren => {
            const expr = parse_expr(p);
            expr.line_info = token.line_info;
            p.lexer.expect(.Close_Paren);
            return expr;
        },
        .Bit_Size_Of => {
            var exprs: [1]*Ast.Expr = undefined;
            p.lexer.expect(.Open_Paren);
            const count = parse_fixed_size_expr_list(p, &exprs);
            p.lexer.expect(.Close_Paren);

            switch (count) {
                1 => {
                    const expr = create(p, Ast.Expr);
                    expr.* = .{
                        .line_info = token.line_info,
                        .as = .{ .Bit_Size_Of = exprs[0] },
                        .typ = null,
                    };
                    return expr;
                },
                else => {
                    report_error(p, token.line_info, "expected 1 argument, but got {}", .{count});
                    std.posix.exit(1);
                },
            }
        },
        .Byte_Size_Of => {
            var exprs: [1]*Ast.Expr = undefined;
            p.lexer.expect(.Open_Paren);
            const count = parse_fixed_size_expr_list(p, &exprs);
            p.lexer.expect(.Close_Paren);

            switch (count) {
                1 => {
                    const expr = create(p, Ast.Expr);
                    expr.* = .{
                        .line_info = token.line_info,
                        .as = .{ .Byte_Size_Of = exprs[0] },
                        .typ = null,
                    };
                    return expr;
                },
                else => {
                    report_error(p, token.line_info, "expected 1 argument, but got {}", .{count});
                    std.posix.exit(1);
                },
            }
        },
        .Type_Of => {
            var exprs: [1]*Ast.Expr = undefined;
            p.lexer.expect(.Open_Paren);
            const count = parse_fixed_size_expr_list(p, &exprs);
            p.lexer.expect(.Close_Paren);

            switch (count) {
                1 => {
                    const expr = create(p, Ast.Expr);
                    expr.* = .{
                        .line_info = token.line_info,
                        .as = .{ .Type_Of = exprs[0] },
                        .typ = null,
                    };
                    return expr;
                },
                else => {
                    report_error(p, token.line_info, "expected 1 argument, but got {}", .{count});
                    std.posix.exit(1);
                },
            }
        },
        .As => {
            var exprs: [2]*Ast.Expr = undefined;
            p.lexer.expect(.Open_Paren);
            const count = parse_fixed_size_expr_list(p, &exprs);
            p.lexer.expect(.Close_Paren);

            switch (count) {
                2 => {
                    const typ = expr_to_type(p, exprs[0]);
                    const expr = create(p, Ast.Expr);
                    expr.* = .{
                        .line_info = token.line_info,
                        .as = .{ .As = .{
                            .typ = typ,
                            .expr = exprs[1],
                        } },
                        .typ = null,
                    };
                    return expr;
                },
                else => {
                    report_error(p, token.line_info, "expected 2 arguments, but got {}", .{count});
                    std.posix.exit(1);
                },
            }
        },
        .Cast => {
            var exprs: [2]*Ast.Expr = undefined;
            p.lexer.expect(.Open_Paren);
            const count = parse_fixed_size_expr_list(p, &exprs);
            p.lexer.expect(.Close_Paren);

            switch (count) {
                2 => {
                    const typ = expr_to_type(p, exprs[0]);
                    const expr = create(p, Ast.Expr);
                    expr.* = .{
                        .line_info = token.line_info,
                        .as = .{ .Cast = .{
                            .typ = typ,
                            .expr = exprs[1],
                        } },
                        .typ = null,
                    };
                    return expr;
                },
                else => {
                    report_error(p, token.line_info, "expected 2 arguments, but got {}", .{count});
                    std.posix.exit(1);
                },
            }
        },
        .Bool_Type, .Integer_Type => { // NOTE[sync-enums]: every case here must also appear in 'parse_type'.
            p.lexer.putback(token);
            const typ = parse_type(p);
            const expr = create(p, Ast.Expr);
            expr.* = .{
                .line_info = token.line_info,
                .as = .{ .Type = typ },
                .typ = null,
            };
            return expr;
        },
        .Bool => |value| {
            const expr = create(p, Ast.Expr);
            expr.* = .{
                .line_info = token.line_info,
                .as = .{ .Bool = value },
                .typ = null,
            };
            return expr;
        },
        .Integer => |value| {
            const expr = create(p, Ast.Expr);
            expr.* = .{
                .line_info = token.line_info,
                .as = .{ .Integer = value },
                .typ = null,
            };
            return expr;
        },
        else => {
            report_error(p, token.line_info, "token doesn't start an expression", .{});
            std.posix.exit(1);
        },
    }
}

fn parse_highest_prec(p: *Parser) *Ast.Expr {
    var base = parse_expr_base(p);

    while (true) {
        switch (p.lexer.peek()) {
            .Open_Paren => {
                p.lexer.advance();
                const args = parse_expr_list(p);
                p.lexer.expect(.Close_Paren);

                const new_base = create(p, Ast.Expr);
                new_base.* = .{
                    .line_info = base.line_info,
                    .as = .{ .Call = .{
                        .subexpr = base,
                        .args = args,
                    } },
                    .typ = null,
                };
                base = new_base;
            },
            else => break,
        }
    }

    return base;
}

fn parse_prec(p: *Parser, lowest_prec: i32) *Ast.Expr {
    var lhs = parse_highest_prec(p);
    var op = p.lexer.peek();
    var prev_prec: i32 = 0x7FFFFFFF;
    var curr_prec: i32 = op_prec(op);

    while (curr_prec < prev_prec and curr_prec >= lowest_prec) {
        while (true) {
            const line_info = p.lexer.take().line_info;

            const rhs = parse_prec(p, curr_prec + 1);
            const new_lhs = create(p, Ast.Expr);
            new_lhs.* = .{
                .line_info = lhs.line_info,
                .as = .{ .Binary_Op = .{
                    .line_info = line_info,
                    .lhs = lhs,
                    .rhs = rhs,
                    .tag = token_tag_to_binary_op_tag(op),
                } },
                .typ = null,
            };
            lhs = new_lhs;

            op = p.lexer.peek();

            if (op_prec(op) != curr_prec) {
                break;
            }
        }

        prev_prec = curr_prec;
        curr_prec = op_prec(op);
    }

    return lhs;
}

fn parse_expr_list(p: *Parser) Ast.ExprList {
    var list = Ast.ExprList{};

    var tt = p.lexer.peek();
    while (tt != .End_Of_File and tt != .Close_Paren) {
        const expr = parse_expr(p);

        {
            const node = create(p, Ast.ExprList.Node);
            node.* = .{
                .data = expr,
            };
            list.append(node);
        }

        tt = p.lexer.peek();
        if (tt != .End_Of_File and tt != .Close_Paren) {
            p.lexer.expect(.Comma);
            tt = p.lexer.peek();
        }
    }

    return list;
}

fn parse_fixed_size_expr_list(p: *Parser, dst: []*Ast.Expr) usize {
    var count: usize = 0;

    var tt = p.lexer.peek();
    while (tt != .End_Of_File and tt != .Close_Paren) {
        const expr = parse_expr(p);

        if (count < dst.len) {
            dst[count] = expr;
        }

        count += 1;

        tt = p.lexer.peek();
        if (tt != .End_Of_File and tt != .Close_Paren) {
            p.lexer.expect(.Comma);
            tt = p.lexer.peek();
        }
    }

    return count;
}

fn parse_type(p: *Parser) Ast.Type {
    const token = p.lexer.take();
    switch (token.as) { // look at NOTE[sync-enums].
        .Bool_Type => {
            return .{
                .line_info = token.line_info,
                .as = .Bool,
                .size = 1,
            };
        },
        .Integer_Type => |Integer_Type| {
            return .{
                .line_info = token.line_info,
                .as = .{ .Integer = .{
                    .bits = Integer_Type.bits,
                    .is_signed = Integer_Type.is_signed,
                } },
                .size = Integer_Type.bits,
            };
        },
        else => {
            report_error(p, token.line_info, "token doesn't start a type", .{});
            std.posix.exit(1);
        },
=======
const Compiler = @import("compiler.zig");
const Lexer = @import("lexer.zig");
const IRCGen = @import("irc-generator.zig");

const Token = Compiler.Lexer.Token;
const Ast = Compiler.Ast;

const LOWEST_PREC: i32 = std.math.minInt(i32) + 1;

const ParseSymbolResult = struct {
    attributes: Compiler.Attributes,
    pattern: *Ast.Expr,
    typ: ?*Ast.Type,
    value: ?*Ast.Expr,
    block: Ast.StmtList,
    tag: Tag,

    pub const Tag = enum {
        Type,
        Symbol_Without_Type,
        Symbol_With_Type,
        Symbol_With_Type_And_Value,
        Procedure,
        Expr,
    };
};

const HowToParseSymbol = union(enum) {
    Parsing_Container: enum {
        Struct,
        Union,
        Enum,
    },
    Parsing_Procedure: void,
    Parsing_Statement: void,
};

pub fn parse(c: *Compiler, filepath: [:0]const u8) void {
    Compiler.gpa.free(c.source_code);
    c.filepath = filepath;
    c.source_code = utils.read_entire_file(Compiler.gpa, filepath) catch {
        Compiler.eprint("error: failed to read from a file '{s}'\n", .{filepath});
        Compiler.exit(1);
    };

    parse_top_level(c);
}

fn parse_top_level(c: *Compiler) void {
    while (Lexer.peek(c) != .End_Of_File) {
        const stmt = parse_stmt(c);
        switch (stmt.as) {
            .Symbol => |symbol| {
                const node = c.ast.create(Ast.SymbolList.Node);
                node.* = .{
                    .data = symbol,
                };
                c.ast.globals.append(node);
            },
            else => {
                c.report_error(stmt.line_info, "expected symbol definition", .{});
            },
        }
    }

    std.debug.assert(c.parser.current_scope == &Compiler.global_scope);

    if (c.had_error) {
        Compiler.exit(1);
    }
}

fn parse_stmt(c: *Compiler) *Ast.Stmt {
    const tok = Lexer.grab(c);
    Lexer.advance(c);

    switch (tok.as) {
        .Print => {
            const expr = parse_expr(c);
            Lexer.expect(c, .Semicolon);

            const stmt = c.ast.create(Ast.Stmt);
            stmt.* = .{
                .line_info = tok.line_info,
                .as = .{ .Print = expr },
            };

            return stmt;
        },
        .Open_Curly => {
            Lexer.putback(c, tok);

            push_scope(c);
            const block = parse_stmt_list(c);
            pop_scope(c);

            const stmt = c.ast.create(Ast.Stmt);
            stmt.* = .{
                .line_info = tok.line_info,
                .as = .{ .Block = block },
            };

            return stmt;
        },
        .If => {
            const condition = parse_expr(c);
            if (Lexer.peek(c) == .Then) {
                Lexer.advance(c);
            }
            const true_branch = parse_stmt(c);
            var false_branch: ?*Ast.Stmt = null;
            if (Lexer.peek(c) == .Else) {
                Lexer.advance(c);
                false_branch = parse_stmt(c);
            }

            const stmt = c.ast.create(Ast.Stmt);
            stmt.* = .{
                .line_info = tok.line_info,
                .as = .{ .If = .{
                    .condition = condition,
                    .true_branch = true_branch,
                    .false_branch = false_branch,
                } },
            };

            return stmt;
        },
        .While => {
            const condition = parse_expr(c);
            if (Lexer.peek(c) == .Do) {
                Lexer.advance(c);
            }
            const body = parse_stmt(c);

            const stmt = c.ast.create(Ast.Stmt);
            stmt.* = .{
                .line_info = tok.line_info,
                .as = .{ .While = .{
                    .condition = condition,
                    .body = body,
                } },
            };

            return stmt;
        },
        .Do => {
            const body = parse_stmt(c);
            Lexer.expect(c, .While);
            const condition = parse_expr(c);
            Lexer.expect(c, .Semicolon);

            const stmt = c.ast.create(Ast.Stmt);
            stmt.* = .{
                .line_info = tok.line_info,
                .as = .{ .Do_While = .{
                    .condition = condition,
                    .body = body,
                } },
            };

            return stmt;
        },
        .Break => {
            Lexer.expect(c, .Semicolon);

            const stmt = c.ast.create(Ast.Stmt);
            stmt.* = .{
                .line_info = tok.line_info,
                .as = .Break,
            };

            return stmt;
        },
        .Continue => {
            Lexer.expect(c, .Semicolon);

            const stmt = c.ast.create(Ast.Stmt);
            stmt.* = .{
                .line_info = tok.line_info,
                .as = .Continue,
            };

            return stmt;
        },
        .Switch => {
            const condition = parse_expr(c);
            const cases = parse_stmt_switch(c);
            var default_case: ?*Ast.Stmt = null;
            if (Lexer.peek(c) == .Else) {
                Lexer.advance(c);
                default_case = parse_stmt(c);
            }

            const stmt = c.ast.create(Ast.Stmt);
            stmt.* = .{
                .line_info = tok.line_info,
                .as = .{ .Switch = .{
                    .condition = condition,
                    .cases = cases,
                    .default_case = default_case,
                } },
            };

            return stmt;
        },
        .Return => {
            if (Lexer.peek(c) == .Semicolon) {
                Lexer.advance(c);

                const stmt = c.ast.create(Ast.Stmt);
                stmt.* = .{
                    .line_info = tok.line_info,
                    .as = .{ .Return = null },
                };

                return stmt;
            }

            const expr = parse_expr(c);
            Lexer.expect(c, .Semicolon);

            const stmt = c.ast.create(Ast.Stmt);
            stmt.* = .{
                .line_info = tok.line_info,
                .as = .{ .Return = expr },
            };

            return stmt;
        },
        else => {
            Lexer.putback(c, tok);

            const result = try_parse_symbol(c);
            switch (result.tag) {
                .Type,
                .Symbol_Without_Type,
                .Symbol_With_Type,
                .Symbol_With_Type_And_Value,
                .Procedure,
                => {
                    const symbol = insert_symbol(c, result, .Parsing_Statement);

                    const stmt = c.ast.create(Ast.Stmt);
                    stmt.* = .{
                        .line_info = tok.line_info,
                        .as = .{ .Symbol = symbol },
                    };
                    return stmt;
                },
                .Expr => {
                    if (!result.attributes.is_empty()) {
                        c.report_error(tok.line_info, "unexpected attributes", .{});
                    }

                    const expr = result.pattern;
                    switch (Lexer.peek(c)) {
                        .Equal => {
                            Lexer.advance(c);
                            const rhs = parse_expr(c);
                            Lexer.expect(c, .Semicolon);

                            const stmt = c.ast.create(Ast.Stmt);
                            stmt.* = .{
                                .line_info = tok.line_info,
                                .as = .{ .Assign = .{
                                    .lhs = expr,
                                    .rhs = rhs,
                                } },
                            };

                            return stmt;
                        },
                        else => {
                            Lexer.expect(c, .Semicolon);
                            const stmt = c.ast.create(Ast.Stmt);
                            stmt.* = .{
                                .line_info = tok.line_info,
                                .as = .{ .Expr = expr },
                            };
                            return stmt;
                        },
                    }
                },
            }
        },
    }
}

fn parse_stmt_switch(c: *Compiler) Ast.Stmt.Switch.CaseList {
    Lexer.expect(c, .Open_Curly);
    push_scope(c);

    var list = Ast.Stmt.Switch.CaseList{};

    var tt = Lexer.peek(c);
    while (tt != .End_Of_File and tt != .Close_Curly) {
        const case = parse_switch_case(c);

        {
            const node = c.ast.create(Ast.Stmt.Switch.CaseList.Node);
            node.* = .{
                .data = case,
            };
            list.append(node);
        }

        tt = Lexer.peek(c);
    }

    Lexer.expect(c, .Close_Curly);
    pop_scope(c);

    return list;
}

fn parse_switch_case(c: *Compiler) *Ast.Stmt.Switch.Case {
    switch (Lexer.peek(c)) {
        .Case => {
            Lexer.advance(c);
            const value = parse_expr(c);
            if (Lexer.peek(c) == .Then) {
                Lexer.advance(c);
            }
            const subcase = parse_switch_case(c);

            const case = c.ast.create(Ast.Stmt.Switch.Case);
            case.* = .{ .Case = .{
                .value = value,
                .subcase = subcase,
            } };

            return case;
        },
        else => {
            const stmt = parse_stmt(c);

            const case = c.ast.create(Ast.Stmt.Switch.Case);
            case.* = .{ .Stmt = stmt };

            return case;
        },
    }
}

fn parse_stmt_list(c: *Compiler) Ast.StmtList {
    Lexer.expect(c, .Open_Curly);

    var list = Ast.StmtList{};

    var tt = Lexer.peek(c);
    while (tt != .End_Of_File and tt != .Close_Curly) {
        const stmt = parse_stmt(c);

        {
            const node = c.ast.create(Ast.StmtList.Node);
            node.* = .{
                .data = stmt,
            };
            list.append(node);
        }

        tt = Lexer.peek(c);
    }

    Lexer.expect(c, .Close_Curly);

    return list;
}

fn try_parse_symbol(c: *Compiler) ParseSymbolResult {
    const line_info = Lexer.grab_line_info(c);
    var attributes = Compiler.Attributes{};

    while (Lexer.peek(c) == .Attribute) {
        const attribute = Lexer.grab(c).as.Attribute;
        attributes = attributes.combine(attribute);
        Lexer.advance(c);
    }

    if (attributes.is_const and attributes.is_static) {
        c.report_error(line_info, "'#const' and '#static' are mutually exclusive", .{});
        Compiler.exit(1);
    }

    var is_type = false;

    if (Lexer.peek(c) == .Alias) {
        Lexer.advance(c);
        is_type = true;
    }

    const pattern = parse_expr(c);
    var typ: ?*Ast.Type = null;
    var value: ?*Ast.Expr = null;
    var block: Ast.StmtList = .{};
    var tag: ParseSymbolResult.Tag = .Expr;

    switch (Lexer.peek(c)) {
        .Colon_Equal => {
            tag = .Symbol_Without_Type;
            Lexer.advance(c);
            value = parse_expr(c);
        },
        .Colon => {
            tag = .Symbol_With_Type;
            Lexer.advance(c);
            typ = parse_type(c);
            switch (Lexer.peek(c)) {
                .Open_Curly => {
                    switch (typ.?.data.as) {
                        .Proc => |Proc| {
                            tag = .Procedure;
                            const old_current_scope = c.parser.current_scope;

                            c.parser.current_scope = Proc.scope;
                            block = parse_stmt_list(c);
                            c.parser.current_scope = old_current_scope;
                        },
                        else => {
                            c.report_error(Lexer.grab_line_info(c), "unexpected procedure body", .{});
                            Compiler.exit(1);
                        },
                    }
                },
                .Equal => {
                    tag = .Symbol_With_Type_And_Value;
                    Lexer.advance(c);
                    value = parse_expr(c);
                },
                else => {},
            }
        },
        else => {},
    }

    if (is_type) {
        switch (tag) {
            .Symbol_With_Type => {
                tag = .Type;
            },
            .Symbol_Without_Type => {
                c.report_error(pattern.line_info, "missing type after expression", .{});
                Compiler.exit(1);
            },
            .Symbol_With_Type_And_Value => {
                c.report_error(value.?.line_info, "value expression", .{});
                Compiler.exit(1);
            },
            .Procedure => {
                c.report_error(value.?.line_info, "expected type definition, not procedure", .{});
                Compiler.exit(1);
            },
            .Expr => {
                c.report_error(pattern.line_info, "missing type after expression", .{});
                Compiler.exit(1);
            },
            .Type => unreachable,
        }
    }

    return .{
        .attributes = attributes,
        .pattern = pattern,
        .typ = typ,
        .value = value,
        .block = block,
        .tag = tag,
    };
}

fn parse_symbol(c: *Compiler, how_to_parse: HowToParseSymbol) *Ast.Symbol {
    const result = try_parse_symbol(c);
    const symbol = insert_symbol(c, result, how_to_parse);
    return symbol;
}

fn parse_symbol_list(c: *Compiler, fields: *Ast.SymbolList, rest: ?*Ast.SymbolList, how_to_parse: HowToParseSymbol) void {
    var tt = Lexer.peek(c);
    while (tt != .End_Of_File and tt != .Close_Paren and tt != .Close_Curly) {
        const symbol = parse_symbol(c, how_to_parse);

        {
            const node = c.ast.create(Ast.SymbolList.Node);
            node.* = .{
                .data = symbol,
            };

            switch (symbol.as) {
                .Struct_Field,
                .Union_Field,
                .Enum_Field,
                .Parameter,
                => {
                    fields.append(node);
                },
                .Variable,
                .Procedure,
                .Type,
                => {
                    rest.?.append(node);
                },
            }
        }

        tt = Lexer.peek(c);
        if (tt != .End_Of_File and tt != .Close_Paren and tt != .Close_Curly) {
            switch (symbol.as) {
                .Struct_Field,
                .Union_Field,
                .Enum_Field,
                .Parameter,
                => {
                    Lexer.expect(c, .Comma);
                    tt = Lexer.peek(c);
                },
                .Variable,
                .Procedure,
                .Type,
                => {},
            }
        }
    }
}

fn insert_symbol(c: *Compiler, result: ParseSymbolResult, how_to_parse: HowToParseSymbol) *Ast.Symbol {
    const symbol: *Ast.Symbol = symbol: {
        switch (result.pattern.as) {
            .Identifier => |Identifier| {
                const key = Ast.Symbol.Key{
                    .name = Identifier.name,
                    .scope = Identifier.scope,
                };
                const insert_result = c.symbol_table.insert(key);

                if (insert_result.found_existing) {
                    c.report_error(result.pattern.line_info, "symbol '{s}' is defined already", .{key.name});
                    c.report_note(insert_result.value_ptr.*.line_info, "first defined here", .{});
                    Compiler.exit(1);
                }

                const symbol = c.ast.create(Ast.Symbol);
                symbol.* = .{
                    .line_info = result.pattern.line_info,
                    .as = undefined,
                    .key = key,
                    .typechecking = .None,
                    .attributes = result.attributes,
                };
                insert_result.value_ptr.* = symbol;

                break :symbol symbol;
            },
            else => {
                c.report_error(result.pattern.line_info, "expected identifier", .{});
                Compiler.exit(1);
            },
        }
    };

    const symbol_tag: Ast.Symbol.Tag = symbol_tag: {
        switch (how_to_parse) {
            .Parsing_Container => |container_type| {
                switch (result.tag) {
                    .Type => break :symbol_tag .Type,
                    .Symbol_Without_Type => {
                        if (!result.attributes.is_empty()) {
                            break :symbol_tag .Variable;
                        }

                        switch (container_type) {
                            .Struct, .Union => {
                                c.report_error(result.pattern.line_info, "expected type after pattern", .{});
                                Compiler.exit(1);
                            },
                            .Enum => break :symbol_tag .Enum_Field,
                        }
                    },
                    .Symbol_With_Type,
                    .Symbol_With_Type_And_Value,
                    => {
                        if (!result.attributes.is_empty()) {
                            break :symbol_tag .Variable;
                        }

                        switch (container_type) {
                            .Struct => break :symbol_tag .Struct_Field,
                            .Union => break :symbol_tag .Union_Field,
                            .Enum => {
                                c.report_error(result.typ.?.line_info, "unexpected type", .{});
                                Compiler.exit(1);
                            },
                        }
                    },
                    .Procedure => break :symbol_tag .Procedure,
                    .Expr => {
                        switch (container_type) {
                            .Struct, .Union => {
                                c.report_error(result.pattern.line_info, "expected type after pattern", .{});
                                Compiler.exit(1);
                            },
                            .Enum => break :symbol_tag .Enum_Field,
                        }
                    },
                }
            },
            .Parsing_Procedure => {
                switch (result.tag) {
                    .Symbol_With_Type,
                    .Symbol_With_Type_And_Value,
                    => break :symbol_tag .Parameter,
                    .Type => {
                        c.report_error(result.pattern.line_info, "unexpected type", .{});
                        Compiler.exit(1);
                    },
                    .Symbol_Without_Type => {
                        c.report_error(result.pattern.line_info, "expected type after pattern", .{});
                        Compiler.exit(1);
                    },
                    .Procedure => {
                        c.report_error(result.pattern.line_info, "unexpected procedure", .{});
                        Compiler.exit(1);
                    },
                    .Expr => {
                        c.report_error(result.pattern.line_info, "unexpected expression", .{});
                        Compiler.exit(1);
                    },
                }
            },
            .Parsing_Statement => {
                switch (result.tag) {
                    .Type => break :symbol_tag .Type,
                    .Symbol_Without_Type,
                    .Symbol_With_Type,
                    .Symbol_With_Type_And_Value,
                    => break :symbol_tag .Variable,
                    .Procedure => break :symbol_tag .Procedure,
                    .Expr => unreachable,
                }
            },
        }
    };

    symbol.as = as: {
        switch (symbol_tag) {
            .Variable => {
                Lexer.expect(c, .Semicolon);

                const is_global = symbol.key.scope == &Compiler.global_scope or how_to_parse == .Parsing_Container;
                const is_static = is_global and !symbol.attributes.is_const;

                symbol.attributes.is_static = symbol.attributes.is_static or is_static;
                symbol.attributes.is_global = is_global;
                break :as .{ .Variable = .{
                    .typ = result.typ,
                    .value = result.value,
                    .storage = undefined,
                } };
            },
            .Parameter => {
                if (!symbol.attributes.is_empty()) {
                    c.report_error(result.pattern.line_info, "unexpected attributes for parameter", .{});
                    Compiler.exit(1);
                }

                break :as .{ .Parameter = .{
                    .typ = result.typ.?,
                    .value = result.value,
                    .storage = undefined,
                } };
            },
            .Procedure => {
                if (symbol.attributes.is_static) {
                    c.report_error(result.pattern.line_info, "procedures can't be static", .{});
                    Compiler.exit(1);
                }

                const start_label = IRCGen.grab_label(c);
                const end_label = IRCGen.grab_label(c);

                symbol.attributes.is_const = true;
                break :as .{ .Procedure = .{
                    .typ = result.typ.?,
                    .block = result.block,
                    .start_label = start_label,
                    .end_label = end_label,
                } };
            },
            .Struct_Field => {
                std.debug.assert(symbol.attributes.is_empty());
                break :as .{ .Struct_Field = .{
                    .typ = result.typ.?,
                    .value = result.value,
                    .offset = 0,
                } };
            },
            .Union_Field => {
                std.debug.assert(symbol.attributes.is_empty());
                break :as .{ .Union_Field = .{
                    .typ = result.typ.?,
                    .value = result.value,
                    .offset = 0,
                } };
            },
            .Enum_Field => {
                symbol.attributes.is_const = true;
                break :as .{ .Enum_Field = .{
                    .value = result.value,
                    .computed_value = 0,
                } };
            },
            .Type => {
                Lexer.expect(c, .Semicolon);

                if (!symbol.attributes.is_empty()) {
                    c.report_error(result.pattern.line_info, "unexpected attributes for a type", .{});
                    Compiler.exit(1);
                }

                break :as .{ .Type = result.typ.? };
            },
        }
    };

    return symbol;
}

fn parse_type(c: *Compiler) *Ast.Type {
    const typ = c.ast.create(Ast.Type);
    typ.* = parse_type_by_value(c);
    return typ;
}

fn parse_type_by_value(c: *Compiler) Ast.Type {
    var typ: Ast.Type = undefined;
    if (!try_parse_type_by_value(c, &typ)) {
        c.report_error(Lexer.grab_line_info(c), "token doesn't start a type", .{});
        Compiler.exit(1);
    }
    return typ;
}

fn try_parse_type_by_value(c: *Compiler, dst: *Ast.Type) bool {
    const tok = Lexer.grab(c);
    Lexer.advance(c);

    dst.* = dst: {
        switch (tok.as) {
            .Open_Paren => {
                const typ = parse_type_by_value(c);
                Lexer.expect(c, .Close_Paren);
                break :dst typ;
            },
            .Struct => {
                Lexer.expect(c, .Open_Curly);
                push_scope(c);
                const scope = c.parser.current_scope;
                const fields = c.ast.create(Ast.SymbolList);
                const rest = c.ast.create(Ast.SymbolList);
                fields.* = .{};
                rest.* = .{};
                parse_symbol_list(c, fields, rest, .{ .Parsing_Container = .Struct });
                pop_scope(c);
                Lexer.expect(c, .Close_Curly);
                const data = c.ast.create(Ast.Type.SharedData);
                data.* = .{
                    .as = .{ .Struct = .{
                        .fields = fields,
                        .rest = rest,
                        .scope = scope,
                    } },
                    .byte_size = 0,
                    .alignment = .BYTE,
                    .stages = Ast.default_stages_none,
                };
                break :dst .{
                    .line_info = tok.line_info,
                    .data = data,
                    .symbol = null,
                };
            },
            .Union => {
                Lexer.expect(c, .Open_Curly);
                push_scope(c);
                const scope = c.parser.current_scope;
                const fields = c.ast.create(Ast.SymbolList);
                const rest = c.ast.create(Ast.SymbolList);
                fields.* = .{};
                rest.* = .{};
                parse_symbol_list(c, fields, rest, .{ .Parsing_Container = .Union });
                pop_scope(c);
                Lexer.expect(c, .Close_Curly);
                const data = c.ast.create(Ast.Type.SharedData);
                data.* = .{
                    .as = .{ .Union = .{
                        .fields = fields,
                        .rest = rest,
                        .scope = scope,
                    } },
                    .byte_size = 0,
                    .alignment = .BYTE,
                    .stages = Ast.default_stages_none,
                };
                break :dst .{
                    .line_info = tok.line_info,
                    .data = data,
                    .symbol = null,
                };
            },
            .Enum => {
                Lexer.expect(c, .Open_Curly);
                push_scope(c);
                const scope = c.parser.current_scope;
                const fields = c.ast.create(Ast.SymbolList);
                const rest = c.ast.create(Ast.SymbolList);
                fields.* = .{};
                rest.* = .{};
                parse_symbol_list(c, fields, rest, .{ .Parsing_Container = .Enum });
                pop_scope(c);
                Lexer.expect(c, .Close_Curly);
                const data = c.ast.create(Ast.Type.SharedData);
                data.* = .{
                    .as = .{ .Enum = .{
                        .fields = fields,
                        .rest = rest,
                        .integer_type = Ast.lookup_integer_type(0, false),
                        .scope = scope,
                    } },
                    .byte_size = 0,
                    .alignment = .BYTE,
                    .stages = Ast.default_stages_none,
                };
                break :dst .{
                    .line_info = tok.line_info,
                    .data = data,
                    .symbol = null,
                };
            },
            .Proc => {
                Lexer.expect(c, .Open_Paren);
                push_scope(c);
                const scope = c.parser.current_scope;
                var params = Ast.SymbolList{};
                parse_symbol_list(c, &params, null, .Parsing_Procedure);
                pop_scope(c);
                Lexer.expect(c, .Close_Paren);
                const return_type = parse_type(c);
                const data = c.ast.create(Ast.Type.SharedData);
                data.* = .{
                    .as = .{ .Proc = .{
                        .params = params,
                        .return_type = return_type,
                        .scope = scope,
                    } },
                    .byte_size = Ast.pointer_byte_size,
                    .alignment = Ast.pointer_alignment,
                    .stages = Ast.default_stages_none,
                };
                break :dst .{
                    .line_info = tok.line_info,
                    .data = data,
                    .symbol = null,
                };
            },
            .Integer_Type => |Integer_Type| {
                const typ = Ast.lookup_integer_type(Integer_Type.bits, Integer_Type.is_signed);
                break :dst .{
                    .line_info = tok.line_info,
                    .data = typ.data,
                    .symbol = null,
                };
            },
            .Bool_Type => {
                break :dst .{
                    .line_info = tok.line_info,
                    .data = Ast.bool_type.data,
                    .symbol = null,
                };
            },
            .Void_Type => {
                break :dst .{
                    .line_info = tok.line_info,
                    .data = Ast.void_type.data,
                    .symbol = null,
                };
            },
            .Type_Of => {
                var exprs: [1]*Ast.Expr = undefined;
                const count = parse_fixed_size_expr_list(c, &exprs);
                switch (count) {
                    1 => {
                        const data = c.ast.create(Ast.Type.SharedData);
                        data.* = .{
                            .as = .{ .Type_Of = exprs[0] },
                            .byte_size = 0,
                            .alignment = .BYTE,
                            .stages = Ast.default_stages_none,
                        };
                        break :dst .{
                            .line_info = tok.line_info,
                            .data = data,
                            .symbol = null,
                        };
                    },
                    else => {
                        c.report_error(tok.line_info, "expected 1 arguments, but got {}", .{count});
                        Compiler.exit(1);
                    },
                }
            },
            .Identifier => |name| {
                const data = c.ast.create(Ast.Type.SharedData);
                data.* = .{
                    .as = .{ .Identifier = .{
                        .name = name,
                        .scope = c.parser.current_scope,
                    } },
                    .byte_size = 0,
                    .alignment = .BYTE,
                    .stages = Ast.default_stages_none,
                };
                break :dst .{
                    .line_info = tok.line_info,
                    .data = data,
                    .symbol = null,
                };
            },
            else => {
                Lexer.putback(c, tok);
                return false;
            },
        }
    };

    while (true) {
        switch (Lexer.peek(c)) {
            .Deref => {
                const line_info = Lexer.grab_line_info(c);
                Lexer.advance(c);

                const subtype = c.ast.create(Ast.Type);
                subtype.* = dst.*;
                const data = c.ast.create(Ast.Type.SharedData);
                data.* = .{
                    .as = .{ .Pointer = subtype },
                    .byte_size = Ast.pointer_byte_size,
                    .alignment = Ast.pointer_alignment,
                    .stages = Ast.default_stages_none,
                };
                dst.* = .{
                    .line_info = line_info,
                    .data = data,
                    .symbol = null,
                };
            },
            .Open_Bracket => {
                const line_info = Lexer.grab_line_info(c);

                Lexer.advance(c);
                const size = parse_expr(c);
                Lexer.expect(c, .Close_Bracket);

                const subtype = c.ast.create(Ast.Type);
                subtype.* = dst.*;
                const data = c.ast.create(Ast.Type.SharedData);
                data.* = .{
                    .as = .{ .Array = .{
                        .subtype = subtype,
                        .size = size,
                        .computed_size = 0,
                    } },
                    .byte_size = 0,
                    .alignment = .BYTE,
                    .stages = Ast.default_stages_none,
                };
                dst.* = .{
                    .line_info = line_info,
                    .data = data,
                    .symbol = null,
                };
            },
            else => break,
        }
>>>>>>> 4945dc43
    }

    return true;
}

<<<<<<< HEAD
// NOTE: Assume expression is heap allocated and can be reused.
fn expr_to_type(p: *Parser, expr: *Ast.Expr) *Ast.Type {
    switch (expr.as) {
        .Type => |*typ| {
            return typ;
        },
        else => {
            report_error(p, expr.line_info, "expression is not a type", .{});
            std.posix.exit(1);
        },
=======
fn parse_expr(c: *Compiler) *Ast.Expr {
    return parse_expr_prec(c, LOWEST_PREC);
}

fn parse_expr_prec(c: *Compiler, min_prec: i32) *Ast.Expr {
    var lhs = parse_expr_highest_prec(c);
    var op = Lexer.peek(c);
    var prev_prec: i32 = std.math.maxInt(i32);
    var curr_prec: i32 = prec_of_op(op);

    while (curr_prec < prev_prec and curr_prec >= min_prec) {
        while (true) {
            const line_info = Lexer.grab_line_info(c);
            Lexer.advance(c);

            const rhs = parse_expr_prec(c, curr_prec + 1);
            const new_lhs = c.ast.create(Ast.Expr);
            new_lhs.* = .{
                .line_info = lhs.line_info,
                .as = .{ .Binary_Op = .{
                    .line_info = line_info,
                    .lhs = lhs,
                    .rhs = rhs,
                    .tag = token_tag_to_binary_op_tag(op),
                } },
                .typ = Ast.void_type,
                .flags = .{},
                .typechecking = .None,
            };
            lhs = new_lhs;

            op = Lexer.peek(c);
            if (curr_prec != prec_of_op(op)) break;
        }

        prev_prec = curr_prec;
        curr_prec = prec_of_op(op);
    }

    return lhs;
}

fn parse_expr_highest_prec(c: *Compiler) *Ast.Expr {
    var base: *Ast.Expr = base: {
        const tok = Lexer.grab(c);
        Lexer.advance(c);

        switch (tok.as) {
            .And => {
                const subsubexpr = parse_expr_highest_prec(c);
                const subexpr = c.ast.create(Ast.Expr);
                subexpr.* = .{
                    .line_info = tok.line_info,
                    .as = .{ .Ref = subsubexpr },
                    .typ = Ast.void_type,
                    .flags = .{},
                    .typechecking = .None,
                };
                subexpr.line_info.column += 1;
                subexpr.line_info.offset += 1;
                const expr = c.ast.create(Ast.Expr);
                expr.* = .{
                    .line_info = tok.line_info,
                    .as = .{ .Ref = subexpr },
                    .typ = Ast.void_type,
                    .flags = .{},
                    .typechecking = .None,
                };
                break :base expr;
            },
            .Add, .Sub, .Not => {
                const subexpr = parse_expr_highest_prec(c);
                const expr = c.ast.create(Ast.Expr);
                expr.* = .{
                    .line_info = subexpr.line_info,
                    .as = .{ .Unary_Op = .{
                        .subexpr = subexpr,
                        .tag = token_tag_to_unary_op_tag(tok.as),
                    } },
                    .typ = Ast.void_type,
                    .flags = .{},
                    .typechecking = .None,
                };
                break :base expr;
            },
            .Ref => {
                const subexpr = parse_expr_highest_prec(c);
                const expr = c.ast.create(Ast.Expr);
                expr.* = .{
                    .line_info = subexpr.line_info,
                    .as = .{ .Ref = subexpr },
                    .typ = Ast.void_type,
                    .flags = .{},
                    .typechecking = .None,
                };
                break :base expr;
            },
            .Open_Paren => {
                const expr = parse_expr(c);
                expr.line_info = tok.line_info;
                Lexer.expect(c, .Close_Paren);
                break :base expr;
            },
            .If => {
                const condition = parse_expr(c);
                if (Lexer.peek(c) == .Then) {
                    Lexer.advance(c);
                }
                const true_branch = parse_expr(c);
                Lexer.expect(c, .Else);
                const false_branch = parse_expr(c);

                const expr = c.ast.create(Ast.Expr);
                expr.* = .{
                    .line_info = tok.line_info,
                    .as = .{ .If = .{
                        .condition = condition,
                        .true_branch = true_branch,
                        .false_branch = false_branch,
                    } },
                    .typ = Ast.void_type,
                    .flags = .{},
                    .typechecking = .None,
                };

                break :base expr;
            },
            .Boolean => |value| {
                const expr = c.ast.create(Ast.Expr);
                expr.* = .{
                    .line_info = tok.line_info,
                    .as = .{ .Boolean = value },
                    .typ = Ast.bool_type,
                    .flags = .{},
                    .typechecking = .None,
                };
                break :base expr;
            },
            .Null => {
                const expr = c.ast.create(Ast.Expr);
                expr.* = .{
                    .line_info = tok.line_info,
                    .as = .Null,
                    .typ = Ast.void_pointer_type,
                    .flags = .{},
                    .typechecking = .None,
                };
                break :base expr;
            },
            .Identifier => |name| {
                const expr = c.ast.create(Ast.Expr);
                expr.* = .{
                    .line_info = tok.line_info,
                    .as = .{ .Identifier = .{
                        .name = name,
                        .scope = c.parser.current_scope,
                    } },
                    .typ = Ast.void_type,
                    .flags = .{},
                    .typechecking = .None,
                };
                break :base expr;
            },
            .Integer => |value| {
                const typ = Ast.integer_type_from_u64(value);
                const expr = c.ast.create(Ast.Expr);
                expr.* = .{
                    .line_info = tok.line_info,
                    .as = .{ .Integer = value },
                    .typ = typ,
                    .flags = .{},
                    .typechecking = .None,
                };
                break :base expr;
            },
            .Byte_Size_Of => {
                var exprs: [1]*Ast.Expr = undefined;
                const count = parse_fixed_size_expr_list(c, &exprs);

                switch (count) {
                    1 => {
                        const expr = c.ast.create(Ast.Expr);
                        expr.* = .{
                            .line_info = tok.line_info,
                            .as = .{ .Byte_Size_Of = exprs[0] },
                            .typ = Ast.void_type,
                            .flags = .{},
                            .typechecking = .None,
                        };
                        break :base expr;
                    },
                    else => {
                        c.report_error(tok.line_info, "expected 1 argument, but got {}", .{count});
                        Compiler.exit(1);
                    },
                }
            },
            .Alignment_Of => {
                var exprs: [1]*Ast.Expr = undefined;
                const count = parse_fixed_size_expr_list(c, &exprs);

                switch (count) {
                    1 => {
                        const expr = c.ast.create(Ast.Expr);
                        expr.* = .{
                            .line_info = tok.line_info,
                            .as = .{ .Alignment_Of = exprs[0] },
                            .typ = Ast.void_type,
                            .flags = .{},
                            .typechecking = .None,
                        };
                        break :base expr;
                    },
                    else => {
                        c.report_error(tok.line_info, "expected 1 argument, but got {}", .{count});
                        Compiler.exit(1);
                    },
                }
            },
            .As => {
                var exprs: [2]*Ast.Expr = undefined;
                const count = parse_fixed_size_expr_list(c, &exprs);

                switch (count) {
                    2 => {
                        const typ = expr_to_type(c, exprs[0]);
                        const expr = c.ast.create(Ast.Expr);
                        expr.* = .{
                            .line_info = tok.line_info,
                            .as = .{ .As = .{
                                .typ = typ,
                                .expr = exprs[1],
                            } },
                            .typ = typ,
                            .flags = .{},
                            .typechecking = .None,
                        };
                        break :base expr;
                    },
                    else => {
                        c.report_error(tok.line_info, "expected 2 arguments, but got {}", .{count});
                        Compiler.exit(1);
                    },
                }
            },
            .Cast => {
                var exprs: [2]*Ast.Expr = undefined;
                const count = parse_fixed_size_expr_list(c, &exprs);

                switch (count) {
                    2 => {
                        const typ = expr_to_type(c, exprs[0]);
                        const expr = c.ast.create(Ast.Expr);
                        expr.* = .{
                            .line_info = tok.line_info,
                            .as = .{ .Cast = .{
                                .typ = typ,
                                .expr = exprs[1],
                            } },
                            .typ = typ,
                            .flags = .{},
                            .typechecking = .None,
                        };
                        break :base expr;
                    },
                    else => {
                        c.report_error(tok.line_info, "expected 2 arguments, but got {}", .{count});
                        Compiler.exit(1);
                    },
                }
            },
            else => {
                Lexer.putback(c, tok);

                var typ: Ast.Type = undefined;
                if (!try_parse_type_by_value(c, &typ)) {
                    c.report_error(tok.line_info, "token doesn't start an expression.", .{});
                    Compiler.exit(1);
                }

                const expr = c.ast.create(Ast.Expr);
                expr.* = .{
                    .line_info = tok.line_info,
                    .as = .{ .Type = typ },
                    .typ = Ast.void_type,
                    .flags = .{},
                    .typechecking = .None,
                };
                expr.typ = &expr.as.Type;

                break :base expr;
            },
        }
    };

    while (true) {
        switch (Lexer.peek(c)) {
            .Open_Paren => {
                const args = parse_expr_list(c);

                const new_base = c.ast.create(Ast.Expr);
                new_base.* = .{
                    .line_info = base.line_info,
                    .as = .{ .Call = .{
                        .subexpr = base,
                        .args = args,
                    } },
                    .typ = Ast.void_type,
                    .flags = .{},
                    .typechecking = .None,
                };
                base = new_base;
            },
            .Open_Bracket => {
                Lexer.advance(c);
                const index = parse_expr(c);
                Lexer.expect(c, .Close_Bracket);

                const new_base = c.ast.create(Ast.Expr);
                new_base.* = .{
                    .line_info = base.line_info,
                    .as = .{ .Subscript = .{
                        .subexpr = base,
                        .index = index,
                    } },
                    .typ = Ast.void_type,
                    .flags = .{},
                    .typechecking = .None,
                };
                base = new_base;
            },
            .Deref => {
                Lexer.advance(c);

                const new_base = c.ast.create(Ast.Expr);
                new_base.* = .{
                    .line_info = base.line_info,
                    .as = .{ .Deref = base },
                    .typ = Ast.void_type,
                    .flags = .{},
                    .typechecking = .None,
                };
                base = new_base;
            },
            .Dot => {
                Lexer.advance(c);

                const id = Lexer.grab(c);
                Lexer.expect(c, .Identifier);

                const field = c.ast.create(Ast.Expr);
                field.* = .{
                    .line_info = id.line_info,
                    .as = .{ .Identifier = .{
                        .name = id.as.Identifier,
                        .scope = c.parser.current_scope,
                    } },
                    .typ = Ast.void_type,
                    .flags = .{},
                    .typechecking = .None,
                };
                const new_base = c.ast.create(Ast.Expr);
                new_base.* = .{
                    .line_info = base.line_info,
                    .as = .{ .Field = .{
                        .subexpr = base,
                        .field = field,
                    } },
                    .typ = Ast.void_type,
                    .flags = .{},
                    .typechecking = .None,
                };
                base = new_base;
            },
            else => break,
        }
>>>>>>> 4945dc43
    }

<<<<<<< HEAD
fn op_prec(tag: Token.Tag) i32 {
    return switch (tag) {
        .Or => 0,
        .And => 1,
        .Eq, .Neq => 2,
        .Lt, .Leq, .Gt, .Geq => 3,
        .Add, .Sub => 4,
        .Mul, .Div, .Mod => 5,
        else => LOWEST_PREC - 1,
    };
}

fn token_tag_to_binary_op_tag(tag: Token.Tag) Ast.Expr.BinaryOp.Tag {
    return switch (tag) {
        .Or => .Or,
        .And => .And,
        .Eq => .Eq,
        .Neq => .Neq,
        .Lt => .Lt,
        .Leq => .Leq,
        .Gt => .Gt,
        .Geq => .Geq,
        .Add => .Add,
        .Sub => .Sub,
        .Mul => .Mul,
        .Div => .Div,
        .Mod => .Mod,
        else => unreachable,
    };
}

fn report_error(p: *Parser, line_info: LineInfo, comptime format: []const u8, args: anytype) void {
    utils.eprint("{s}:{}:{}: error: " ++ format ++ "\n", .{ p.lexer.filepath, line_info.line, line_info.column } ++ args);
=======
    return base;
}

fn parse_fixed_size_expr_list(c: *Compiler, dst: []*Ast.Expr) usize {
    Lexer.expect(c, .Open_Paren);

    var count: usize = 0;

    var tt = Lexer.peek(c);
    while (tt != .End_Of_File and tt != .Close_Paren) {
        const expr = parse_expr(c);

        if (count < dst.len) {
            dst[count] = expr;
        }

        count += 1;

        tt = Lexer.peek(c);
        if (tt != .End_Of_File and tt != .Close_Paren) {
            Lexer.expect(c, .Comma);
            tt = Lexer.peek(c);
        }
    }

    Lexer.expect(c, .Close_Paren);

    return count;
}

fn parse_expr_list(c: *Compiler) Ast.ExprList {
    Lexer.expect(c, .Open_Paren);

    var list = Ast.ExprList{};

    var tt = Lexer.peek(c);
    while (tt != .End_Of_File and tt != .Close_Paren) {
        const expr_node = c.ast.create(Ast.ExprListNode);
        expr_node.* = expr_node: {
            const lhs = parse_expr(c);
            if (Lexer.peek(c) == .Equal) {
                Lexer.advance(c);
                const rhs = parse_expr(c);

                break :expr_node .{ .Designator = .{
                    .lhs = lhs,
                    .rhs = rhs,
                } };
            }
            break :expr_node .{ .Expr = lhs };
        };

        {
            const node = c.ast.create(Ast.ExprList.Node);
            node.* = .{
                .data = expr_node,
            };
            list.append(node);
        }

        tt = Lexer.peek(c);
        if (tt != .End_Of_File and tt != .Close_Paren) {
            Lexer.expect(c, .Comma);
            tt = Lexer.peek(c);
        }
    }

    Lexer.expect(c, .Close_Paren);

    return list;
}

// Assume 'expr' is heap allocated and can be reused.
fn expr_to_type(c: *Compiler, expr: *Ast.Expr) *Ast.Type {
    switch (expr.as) {
        .Deref => |subexpr| {
            const subtype = expr_to_type(c, subexpr);

            const data = c.ast.create(Ast.Type.SharedData);
            data.* = .{
                .as = .{ .Pointer = subtype },
                .byte_size = Ast.pointer_byte_size,
                .alignment = Ast.pointer_alignment,
                .stages = Ast.default_stages_none,
            };
            expr.as = .{ .Type = .{
                .line_info = expr.line_info,
                .data = data,
                .symbol = null,
            } };

            return &expr.as.Type;
        },
        .Subscript => |Subscript| {
            const subtype = expr_to_type(c, Subscript.subexpr);

            const data = c.ast.create(Ast.Type.SharedData);
            data.* = .{
                .as = .{ .Array = .{
                    .subtype = subtype,
                    .size = Subscript.index,
                    .computed_size = 0,
                } },
                .byte_size = 0,
                .alignment = .BYTE,
                .stages = Ast.default_stages_none,
            };
            expr.as = .{ .Type = .{
                .line_info = expr.line_info,
                .data = data,
                .symbol = null,
            } };

            return &expr.as.Type;
        },
        .Type => |*typ| {
            return typ;
        },
        .Identifier => |Identifier| {
            const data = c.ast.create(Ast.Type.SharedData);
            data.* = .{
                .as = .{ .Identifier = .{
                    .name = Identifier.name,
                    .scope = Identifier.scope,
                } },
                .byte_size = 0,
                .alignment = .BYTE,
                .stages = Ast.default_stages_none,
            };
            expr.as = .{ .Type = .{
                .line_info = expr.line_info,
                .data = data,
                .symbol = null,
            } };

            return &expr.as.Type;
        },
        else => {
            c.report_error(expr.line_info, "expected expression, not a type", .{});
            Compiler.exit(1);
        },
    }
}

fn push_scope(c: *Compiler) void {
    const scope = c.ast.create(Ast.Scope);
    scope.* = .{
        .parent = c.parser.current_scope,
    };
    c.parser.current_scope = scope;
}

fn pop_scope(c: *Compiler) void {
    c.parser.current_scope = c.parser.current_scope.parent.?;
}

fn prec_of_op(op: Token.Tag) i32 {
    return switch (op) {
        .Or => 0,
        .And => 1,
        .Eq, .Neq => 2,
        .Lt, .Leq, .Gt, .Geq => 3,
        .Add, .Sub => 4,
        .Mul, .Div, .Mod => 5,
        else => LOWEST_PREC - 1,
    };
}

fn token_tag_to_binary_op_tag(op: Token.Tag) Ast.Expr.BinaryOp.Tag {
    return switch (op) {
        .Or => .Or,
        .And => .And,
        .Eq => .Eq,
        .Neq => .Neq,
        .Lt => .Lt,
        .Leq => .Leq,
        .Gt => .Gt,
        .Geq => .Geq,
        .Add => .Add,
        .Sub => .Sub,
        .Mul => .Mul,
        .Div => .Div,
        .Mod => .Mod,
        else => unreachable,
    };
}

fn token_tag_to_unary_op_tag(op: Token.Tag) Ast.Expr.UnaryOp.Tag {
    return switch (op) {
        .Add => .Pos,
        .Sub => .Neg,
        .Not => .Not,
        else => unreachable,
    };
>>>>>>> 4945dc43
}<|MERGE_RESOLUTION|>--- conflicted
+++ resolved
@@ -1,434 +1,5 @@
-lexer: Lexer,
-stmt_list: Ast.StmtList,
-arena: ArenaAllocator,
-
 const std = @import("std");
 const utils = @import("utils.zig");
-<<<<<<< HEAD
-const Lexer = @import("lexer.zig");
-const Ast = @import("ast.zig");
-
-const ArenaAllocator = std.heap.ArenaAllocator;
-const LineInfo = Lexer.LineInfo;
-const Token = Lexer.Token;
-const Parser = @This();
-
-const LOWEST_PREC = -2147483646;
-
-pub fn parse(filepath: [:0]const u8) Ast {
-    var parser = Parser{
-        .lexer = Lexer.init(utils.gpa, filepath),
-        .stmt_list = .{},
-        .arena = ArenaAllocator.init(std.heap.page_allocator),
-    };
-
-    parse_top_level(&parser);
-
-    parser.lexer.allocator.free(parser.lexer.source_code);
-
-    return .{
-        .stmt_list = parser.stmt_list,
-        .arena = parser.arena,
-        .filepath = parser.lexer.filepath,
-    };
-}
-
-fn parse_top_level(p: *Parser) void {
-    var list = Ast.StmtList{};
-
-    while (p.lexer.peek() != .End_Of_File) {
-        const stmt = parse_stmt(p);
-        {
-            const node = create(p, Ast.StmtList.Node);
-            node.* = .{
-                .data = stmt,
-            };
-            list.append(node);
-        }
-    }
-
-    p.stmt_list = list;
-}
-
-fn create(p: *Parser, T: type) *T {
-    return p.arena.allocator().create(T) catch {
-        std.posix.exit(1);
-    };
-}
-
-fn parse_stmt(p: *Parser) *Ast.Stmt {
-    switch (p.lexer.peek()) {
-        .Print => {
-            p.lexer.advance();
-            const expr = parse_expr(p);
-            p.lexer.expect(.Semicolon);
-
-            const stmt = create(p, Ast.Stmt);
-            stmt.* = .{
-                .Print = expr,
-            };
-
-            return stmt;
-        },
-        else => {
-            const expr = parse_expr(p);
-            p.lexer.expect(.Semicolon);
-
-            const stmt = create(p, Ast.Stmt);
-            stmt.* = .{
-                .Expr = expr,
-            };
-
-            return stmt;
-        },
-    }
-}
-
-fn parse_expr(p: *Parser) *Ast.Expr {
-    return parse_prec(p, LOWEST_PREC);
-}
-
-fn parse_expr_base(p: *Parser) *Ast.Expr {
-    const token = p.lexer.take();
-    switch (token.as) {
-        .Add => {
-            const subexpr = parse_expr_base(p);
-            const expr = create(p, Ast.Expr);
-            expr.* = .{
-                .line_info = subexpr.line_info,
-                .as = .{ .Unary_Op = .{
-                    .subexpr = subexpr,
-                    .tag = .Plus,
-                } },
-                .typ = null,
-            };
-            return expr;
-        },
-        .Sub => {
-            const subexpr = parse_expr_base(p);
-            const expr = create(p, Ast.Expr);
-            expr.* = .{
-                .line_info = token.line_info,
-                .as = .{ .Unary_Op = .{
-                    .subexpr = subexpr,
-                    .tag = .Minus,
-                } },
-                .typ = null,
-            };
-            return expr;
-        },
-        .Not => {
-            const subexpr = parse_expr_base(p);
-            const expr = create(p, Ast.Expr);
-            expr.* = .{
-                .line_info = token.line_info,
-                .as = .{ .Unary_Op = .{
-                    .subexpr = subexpr,
-                    .tag = .Not,
-                } },
-                .typ = null,
-            };
-            return expr;
-        },
-        .Open_Paren => {
-            const expr = parse_expr(p);
-            expr.line_info = token.line_info;
-            p.lexer.expect(.Close_Paren);
-            return expr;
-        },
-        .Bit_Size_Of => {
-            var exprs: [1]*Ast.Expr = undefined;
-            p.lexer.expect(.Open_Paren);
-            const count = parse_fixed_size_expr_list(p, &exprs);
-            p.lexer.expect(.Close_Paren);
-
-            switch (count) {
-                1 => {
-                    const expr = create(p, Ast.Expr);
-                    expr.* = .{
-                        .line_info = token.line_info,
-                        .as = .{ .Bit_Size_Of = exprs[0] },
-                        .typ = null,
-                    };
-                    return expr;
-                },
-                else => {
-                    report_error(p, token.line_info, "expected 1 argument, but got {}", .{count});
-                    std.posix.exit(1);
-                },
-            }
-        },
-        .Byte_Size_Of => {
-            var exprs: [1]*Ast.Expr = undefined;
-            p.lexer.expect(.Open_Paren);
-            const count = parse_fixed_size_expr_list(p, &exprs);
-            p.lexer.expect(.Close_Paren);
-
-            switch (count) {
-                1 => {
-                    const expr = create(p, Ast.Expr);
-                    expr.* = .{
-                        .line_info = token.line_info,
-                        .as = .{ .Byte_Size_Of = exprs[0] },
-                        .typ = null,
-                    };
-                    return expr;
-                },
-                else => {
-                    report_error(p, token.line_info, "expected 1 argument, but got {}", .{count});
-                    std.posix.exit(1);
-                },
-            }
-        },
-        .Type_Of => {
-            var exprs: [1]*Ast.Expr = undefined;
-            p.lexer.expect(.Open_Paren);
-            const count = parse_fixed_size_expr_list(p, &exprs);
-            p.lexer.expect(.Close_Paren);
-
-            switch (count) {
-                1 => {
-                    const expr = create(p, Ast.Expr);
-                    expr.* = .{
-                        .line_info = token.line_info,
-                        .as = .{ .Type_Of = exprs[0] },
-                        .typ = null,
-                    };
-                    return expr;
-                },
-                else => {
-                    report_error(p, token.line_info, "expected 1 argument, but got {}", .{count});
-                    std.posix.exit(1);
-                },
-            }
-        },
-        .As => {
-            var exprs: [2]*Ast.Expr = undefined;
-            p.lexer.expect(.Open_Paren);
-            const count = parse_fixed_size_expr_list(p, &exprs);
-            p.lexer.expect(.Close_Paren);
-
-            switch (count) {
-                2 => {
-                    const typ = expr_to_type(p, exprs[0]);
-                    const expr = create(p, Ast.Expr);
-                    expr.* = .{
-                        .line_info = token.line_info,
-                        .as = .{ .As = .{
-                            .typ = typ,
-                            .expr = exprs[1],
-                        } },
-                        .typ = null,
-                    };
-                    return expr;
-                },
-                else => {
-                    report_error(p, token.line_info, "expected 2 arguments, but got {}", .{count});
-                    std.posix.exit(1);
-                },
-            }
-        },
-        .Cast => {
-            var exprs: [2]*Ast.Expr = undefined;
-            p.lexer.expect(.Open_Paren);
-            const count = parse_fixed_size_expr_list(p, &exprs);
-            p.lexer.expect(.Close_Paren);
-
-            switch (count) {
-                2 => {
-                    const typ = expr_to_type(p, exprs[0]);
-                    const expr = create(p, Ast.Expr);
-                    expr.* = .{
-                        .line_info = token.line_info,
-                        .as = .{ .Cast = .{
-                            .typ = typ,
-                            .expr = exprs[1],
-                        } },
-                        .typ = null,
-                    };
-                    return expr;
-                },
-                else => {
-                    report_error(p, token.line_info, "expected 2 arguments, but got {}", .{count});
-                    std.posix.exit(1);
-                },
-            }
-        },
-        .Bool_Type, .Integer_Type => { // NOTE[sync-enums]: every case here must also appear in 'parse_type'.
-            p.lexer.putback(token);
-            const typ = parse_type(p);
-            const expr = create(p, Ast.Expr);
-            expr.* = .{
-                .line_info = token.line_info,
-                .as = .{ .Type = typ },
-                .typ = null,
-            };
-            return expr;
-        },
-        .Bool => |value| {
-            const expr = create(p, Ast.Expr);
-            expr.* = .{
-                .line_info = token.line_info,
-                .as = .{ .Bool = value },
-                .typ = null,
-            };
-            return expr;
-        },
-        .Integer => |value| {
-            const expr = create(p, Ast.Expr);
-            expr.* = .{
-                .line_info = token.line_info,
-                .as = .{ .Integer = value },
-                .typ = null,
-            };
-            return expr;
-        },
-        else => {
-            report_error(p, token.line_info, "token doesn't start an expression", .{});
-            std.posix.exit(1);
-        },
-    }
-}
-
-fn parse_highest_prec(p: *Parser) *Ast.Expr {
-    var base = parse_expr_base(p);
-
-    while (true) {
-        switch (p.lexer.peek()) {
-            .Open_Paren => {
-                p.lexer.advance();
-                const args = parse_expr_list(p);
-                p.lexer.expect(.Close_Paren);
-
-                const new_base = create(p, Ast.Expr);
-                new_base.* = .{
-                    .line_info = base.line_info,
-                    .as = .{ .Call = .{
-                        .subexpr = base,
-                        .args = args,
-                    } },
-                    .typ = null,
-                };
-                base = new_base;
-            },
-            else => break,
-        }
-    }
-
-    return base;
-}
-
-fn parse_prec(p: *Parser, lowest_prec: i32) *Ast.Expr {
-    var lhs = parse_highest_prec(p);
-    var op = p.lexer.peek();
-    var prev_prec: i32 = 0x7FFFFFFF;
-    var curr_prec: i32 = op_prec(op);
-
-    while (curr_prec < prev_prec and curr_prec >= lowest_prec) {
-        while (true) {
-            const line_info = p.lexer.take().line_info;
-
-            const rhs = parse_prec(p, curr_prec + 1);
-            const new_lhs = create(p, Ast.Expr);
-            new_lhs.* = .{
-                .line_info = lhs.line_info,
-                .as = .{ .Binary_Op = .{
-                    .line_info = line_info,
-                    .lhs = lhs,
-                    .rhs = rhs,
-                    .tag = token_tag_to_binary_op_tag(op),
-                } },
-                .typ = null,
-            };
-            lhs = new_lhs;
-
-            op = p.lexer.peek();
-
-            if (op_prec(op) != curr_prec) {
-                break;
-            }
-        }
-
-        prev_prec = curr_prec;
-        curr_prec = op_prec(op);
-    }
-
-    return lhs;
-}
-
-fn parse_expr_list(p: *Parser) Ast.ExprList {
-    var list = Ast.ExprList{};
-
-    var tt = p.lexer.peek();
-    while (tt != .End_Of_File and tt != .Close_Paren) {
-        const expr = parse_expr(p);
-
-        {
-            const node = create(p, Ast.ExprList.Node);
-            node.* = .{
-                .data = expr,
-            };
-            list.append(node);
-        }
-
-        tt = p.lexer.peek();
-        if (tt != .End_Of_File and tt != .Close_Paren) {
-            p.lexer.expect(.Comma);
-            tt = p.lexer.peek();
-        }
-    }
-
-    return list;
-}
-
-fn parse_fixed_size_expr_list(p: *Parser, dst: []*Ast.Expr) usize {
-    var count: usize = 0;
-
-    var tt = p.lexer.peek();
-    while (tt != .End_Of_File and tt != .Close_Paren) {
-        const expr = parse_expr(p);
-
-        if (count < dst.len) {
-            dst[count] = expr;
-        }
-
-        count += 1;
-
-        tt = p.lexer.peek();
-        if (tt != .End_Of_File and tt != .Close_Paren) {
-            p.lexer.expect(.Comma);
-            tt = p.lexer.peek();
-        }
-    }
-
-    return count;
-}
-
-fn parse_type(p: *Parser) Ast.Type {
-    const token = p.lexer.take();
-    switch (token.as) { // look at NOTE[sync-enums].
-        .Bool_Type => {
-            return .{
-                .line_info = token.line_info,
-                .as = .Bool,
-                .size = 1,
-            };
-        },
-        .Integer_Type => |Integer_Type| {
-            return .{
-                .line_info = token.line_info,
-                .as = .{ .Integer = .{
-                    .bits = Integer_Type.bits,
-                    .is_signed = Integer_Type.is_signed,
-                } },
-                .size = Integer_Type.bits,
-            };
-        },
-        else => {
-            report_error(p, token.line_info, "token doesn't start a type", .{});
-            std.posix.exit(1);
-        },
-=======
 const Compiler = @import("compiler.zig");
 const Lexer = @import("lexer.zig");
 const IRCGen = @import("irc-generator.zig");
@@ -1412,24 +983,11 @@
             },
             else => break,
         }
->>>>>>> 4945dc43
     }
 
     return true;
 }
 
-<<<<<<< HEAD
-// NOTE: Assume expression is heap allocated and can be reused.
-fn expr_to_type(p: *Parser, expr: *Ast.Expr) *Ast.Type {
-    switch (expr.as) {
-        .Type => |*typ| {
-            return typ;
-        },
-        else => {
-            report_error(p, expr.line_info, "expression is not a type", .{});
-            std.posix.exit(1);
-        },
-=======
 fn parse_expr(c: *Compiler) *Ast.Expr {
     return parse_expr_prec(c, LOWEST_PREC);
 }
@@ -1806,44 +1364,8 @@
             },
             else => break,
         }
->>>>>>> 4945dc43
-    }
-
-<<<<<<< HEAD
-fn op_prec(tag: Token.Tag) i32 {
-    return switch (tag) {
-        .Or => 0,
-        .And => 1,
-        .Eq, .Neq => 2,
-        .Lt, .Leq, .Gt, .Geq => 3,
-        .Add, .Sub => 4,
-        .Mul, .Div, .Mod => 5,
-        else => LOWEST_PREC - 1,
-    };
-}
-
-fn token_tag_to_binary_op_tag(tag: Token.Tag) Ast.Expr.BinaryOp.Tag {
-    return switch (tag) {
-        .Or => .Or,
-        .And => .And,
-        .Eq => .Eq,
-        .Neq => .Neq,
-        .Lt => .Lt,
-        .Leq => .Leq,
-        .Gt => .Gt,
-        .Geq => .Geq,
-        .Add => .Add,
-        .Sub => .Sub,
-        .Mul => .Mul,
-        .Div => .Div,
-        .Mod => .Mod,
-        else => unreachable,
-    };
-}
-
-fn report_error(p: *Parser, line_info: LineInfo, comptime format: []const u8, args: anytype) void {
-    utils.eprint("{s}:{}:{}: error: " ++ format ++ "\n", .{ p.lexer.filepath, line_info.line, line_info.column } ++ args);
-=======
+    }
+
     return base;
 }
 
@@ -2038,5 +1560,4 @@
         .Not => .Not,
         else => unreachable,
     };
->>>>>>> 4945dc43
 }